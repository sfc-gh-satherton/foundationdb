/*
 * VersionedBTree.actor.cpp
 *
 * This source file is part of the FoundationDB open source project
 *
 * Copyright 2013-2018 Apple Inc. and the FoundationDB project authors
 * 
 * Licensed under the Apache License, Version 2.0 (the "License");
 * you may not use this file except in compliance with the License.
 * You may obtain a copy of the License at
 * 
 *     http://www.apache.org/licenses/LICENSE-2.0
 * 
 * Unless required by applicable law or agreed to in writing, software
 * distributed under the License is distributed on an "AS IS" BASIS,
 * WITHOUT WARRANTIES OR CONDITIONS OF ANY KIND, either express or implied.
 * See the License for the specific language governing permissions and
 * limitations under the License.
 */

#include "flow/flow.h"
#include "fdbserver/IVersionedStore.h"
#include "fdbserver/IPager.h"
#include "fdbclient/Tuple.h"
#include "flow/serialize.h"
#include "flow/genericactors.actor.h"
#include "flow/UnitTest.h"
#include "fdbserver/MemoryPager.h"
#include "fdbserver/IndirectShadowPager.h"
#include <map>
#include <vector>
#include "fdbclient/CommitTransaction.h"
#include "fdbserver/IKeyValueStore.h"
#include "fdbserver/DeltaTree.h"
#include <string.h>
#include "flow/actorcompiler.h"
#include <cinttypes>

#define STR(x) LiteralStringRef(x)
struct RedwoodRecordRef {

	RedwoodRecordRef(KeyRef key = KeyRef(), Version ver = 0, Optional<ValueRef> value = {}, uint32_t chunkTotal = 0, uint32_t chunkStart = 0)
		: key(key), version(ver), value(value), chunk({chunkTotal, chunkStart})
	{
		ASSERT(value.present() || !isMultiPart());
	}

	RedwoodRecordRef(Arena &arena, const RedwoodRecordRef &toCopy) {
		*this = toCopy;
		key = KeyRef(arena, key);
		if(value.present()) {
			value = ValueRef(arena, toCopy.value.get());
		}
	}

	RedwoodRecordRef withoutValue() const {
		return RedwoodRecordRef(key, version, {}, chunk.total, chunk.start);
	}

	KeyRef key;
	Version version;
	Optional<ValueRef> value;
	struct {
		uint32_t total;
		uint32_t start;
	} chunk;

	int expectedSize() const {
		return key.expectedSize() + value.expectedSize();
	}

	bool isMultiPart() const {
		return value.present() && chunk.total != 0;
	}

	// Generate a kv shard from a complete kv
	RedwoodRecordRef split(int start, int len) {
		ASSERT(!isMultiPart());
		return RedwoodRecordRef(key, version, value.get().substr(start, len), value.get().size(), start);
	}

#pragma pack(push,1)
	struct Delta {
		// TODO:  Make this actually a delta
		enum EFlags {HAS_VALUE = 1, HAS_VERSION = 2, IS_MULTIPART = 4};

		uint8_t flags;
		uint16_t keySize;
		uint8_t bytes[];

		RedwoodRecordRef apply(const RedwoodRecordRef &prev, const RedwoodRecordRef &next, Arena arena) {
			RedwoodRecordRef r;
			const uint8_t *rptr = bytes;
			r.key = StringRef(rptr, keySize);
			rptr += keySize;
			if(flags & HAS_VERSION) {
				r.version = (*(Version *)rptr);
				rptr += sizeof(Version);
			}
			else {
				r.version = 0;
			}
			if(flags & HAS_VALUE) {
				uint16_t valueSize = *(uint16_t *)rptr;
				rptr += 2;
				r.value = StringRef(rptr, valueSize);
				rptr += valueSize;
				if(flags & IS_MULTIPART) {
					r.chunk.total = *(uint32_t *)rptr;
					rptr += sizeof(uint32_t);
					r.chunk.start = *(uint32_t *)rptr;
				}
				else {
					r.chunk.total = 0;
					r.chunk.start = 0;
				}
			}
			return r;
		}

		int size() const {
			int s = sizeof(Delta) + keySize;
			if(flags & HAS_VERSION) {
				s += sizeof(Version);
			}
			if(flags & HAS_VALUE) {
				s += *(uint16_t *)((uint8_t *)this + s);
				s += sizeof(uint16_t);
				if(flags & IS_MULTIPART) {
					s += (2 * sizeof(uint32_t));
				}
			}
			return s;
		}

		std::string toString() const {
			return format("DELTA{ %s | %s }",
				StringRef((const uint8_t *)this, sizeof(Delta)).toHexString().c_str(),
				StringRef(bytes, size() - sizeof(Delta)).toHexString().c_str()
			);
		}
	};
#pragma pack(pop)

	int compare(const RedwoodRecordRef &rhs) const {
		int cmp = key.compare(rhs.key);
		if(cmp == 0) {
			cmp = version - rhs.version;
			if(cmp == 0) {
				// It is assumed that in any data set there will never be more than one
				// unique chunk total size for the same key and version, so sort by start, total 
				// Chunked (represented by chunk.total > 0) sorts higher than whole
				cmp = chunk.start - rhs.chunk.start;
				if(cmp == 0) {
					cmp = chunk.total - rhs.chunk.total;
					if(cmp == 0) {
						// No-value sorts AFTER having a value.
						cmp = (value.present() ? 0 : 1) - (rhs.value.present() ? 0 : 1);
					}
				}
			}
		}
		return cmp;
	}

	bool operator==(const RedwoodRecordRef &rhs) const {
		return compare(rhs) == 0;
	}

	bool operator<(const RedwoodRecordRef &rhs) const {
		return compare(rhs) < 0;
	}

	bool operator>(const RedwoodRecordRef &rhs) const {
		return compare(rhs) > 0;
	}

	bool operator<=(const RedwoodRecordRef &rhs) const {
		return compare(rhs) <= 0;
	}

	bool operator>=(const RedwoodRecordRef &rhs) const {
		return compare(rhs) >= 0;
	}

	int deltaSize(const RedwoodRecordRef &base) const {
		int s = sizeof(Delta) + key.size();
		if(version != 0) {
			s += sizeof(Version);
		}
		if(value.present()) {
			s += 2;
			s += value.get().size();
			if(isMultiPart()) {
				s += (2 * sizeof(uint32_t));
			}
		}
		return s;
	}

	void writeDelta(Delta &d, const RedwoodRecordRef &prev, const RedwoodRecordRef &next) const {
		d.flags = value.present() ? Delta::EFlags::HAS_VALUE : 0;
		d.keySize = key.size();
		uint8_t *wptr = d.bytes;
		memcpy(wptr, key.begin(), key.size());
		wptr += key.size();
		if(version != 0) {
			d.flags |= Delta::EFlags::HAS_VERSION;
			*(Version *)wptr = (version);
			wptr += sizeof(Version);
		}
		if(value.present()) {
			*(uint16_t *)wptr = value.get().size();
			wptr += 2;
			memcpy(wptr, value.get().begin(), value.get().size());
			wptr += value.get().size();
			if(isMultiPart()) {
				d.flags |= Delta::EFlags::IS_MULTIPART;
				*(uint32_t *)wptr = chunk.total;
				wptr += sizeof(uint32_t);
				*(uint32_t *)wptr = chunk.start;
			}
		}
	}

	static std::string kvformat(StringRef s, int hexLimit = -1) {
		bool hex = false;

		for(auto c : s) {
			if(!isprint(c)) {
				hex = true;
				break;
			}
		}

		return hex ? s.toHexString(hexLimit) : s.toString();
	}

	std::string toString(int hexLimit = 15) const {
		std::string r;
		r += format("'%s' @%lld ", kvformat(key, hexLimit).c_str(), version);
		r += format("[%d/%d] ", chunk.start, chunk.total);
		if(value.present()) {
			r += format("-> '%s'", kvformat(value.get(), hexLimit).c_str());
		}
		else {
			r += "-> <not_present>";
		}
		return r;
	}
};

struct BTreePage {

	enum EPageFlags { IS_LEAF = 1};

	typedef DeltaTree<RedwoodRecordRef> BinaryTree;

#pragma pack(push,1)
	struct {
		uint8_t flags;
		uint16_t count;
		uint32_t kvBytes;
		uint8_t extensionPageCount;
		LogicalPageID extensionPages[0];
	};
#pragma pack(pop)

	int size() const {
		const BinaryTree *t = &tree();
		return (uint8_t *)t - (uint8_t *)this + t->size();
	}

	bool isLeaf() const {
		return flags & IS_LEAF;
	}

	BinaryTree & tree() {
		return *(BinaryTree *)(extensionPages + extensionPageCount);
	}

	const BinaryTree & tree() const {
		return *(const BinaryTree *)(extensionPages + extensionPageCount);
	}

	static inline int GetHeaderSize(int extensionPages = 0) {
		return sizeof(BTreePage) + extensionPages + sizeof(LogicalPageID);
	}

	std::string toString(bool write, LogicalPageID id, Version ver, const RedwoodRecordRef *lowerBound, const RedwoodRecordRef *upperBound) const {
		std::string r;
		r += format("BTreePage op=%s id=%d ver=%lld ptr=%p flags=0x%X count=%d kvBytes=%d extPages=%d\n  lowerBound: %s\n  upperBound: %s\n",
					write ? "write" : "read", id, ver, this, (int)flags, (int)count, (int)kvBytes, (int)extensionPageCount,
					lowerBound->toString().c_str(), upperBound->toString().c_str());
		try {
			if(count > 0) {
				// This doesn't use the cached reader for the page but it is only for debugging purposes
				BinaryTree::Reader reader(&tree(), lowerBound, upperBound);
				BinaryTree::Cursor c = reader.getCursor();

				c.moveFirst();
				ASSERT(c.valid());

				do {
					r += "  ";
					if(!(flags & IS_LEAF)) {
						RedwoodRecordRef rec = c.get();
						std::string val;
						if(rec.value.present()) {
							ASSERT(rec.value.get().size() == sizeof(uint32_t));
							uint32_t id = *(const uint32_t *)rec.value.get().begin();
							val = format("[Page id=%u]", id);
							rec.value = val;
						}
<<<<<<< HEAD
						r += rec.toString();
					}
					else {
						r += c.get().toString();
=======
					} catch(Error& ) {
>>>>>>> 2e09a214
					}

					r += "\n";

					ASSERT(c.get().key >= lowerBound->key && c.get().key <= upperBound->key);

				} while(c.moveNext());
			}
		} catch (Error& e) {
			debug_printf("BTreePage::toString ERROR: %s\n", e.what());
			debug_printf("BTreePage::toString partial result: %s\n", r.c_str());
			throw;
		}

		return r;
	}
};

static void makeEmptyPage(Reference<IPage> page, uint8_t newFlags, int pageSize) {
	VALGRIND_MAKE_MEM_DEFINED(page->begin(), page->size());
	BTreePage *btpage = (BTreePage *)page->begin();
	btpage->flags = newFlags;
	btpage->kvBytes = 0;
	btpage->count = 0;
	btpage->extensionPageCount = 0;
	btpage->tree().build(nullptr, nullptr, nullptr, nullptr);
}

BTreePage::BinaryTree::Reader * getReader(Reference<const IPage> page) {
	return (BTreePage::BinaryTree::Reader *)page->userData;
}

struct BoundaryAndPage {
	Standalone<RedwoodRecordRef> lowerBound;
	// Only firstPage or multiPage will be in use at once
	Reference<IPage> firstPage;
	std::vector<Reference<IPage>> extPages;
};

// Returns a std::vector of pairs of lower boundary key indices within kvPairs and encoded pages.
// TODO:  Refactor this as an accumulator you add sorted keys to which makes pages.
template<typename Allocator>
static std::vector<BoundaryAndPage> buildPages(bool minimalBoundaries, const RedwoodRecordRef &lowerBound, const RedwoodRecordRef &upperBound,  std::vector<RedwoodRecordRef> entries, uint8_t newFlags, Allocator const &newBlockFn, int usableBlockSize) {
	// TODO:  Figure out how to do minimal boundaries with RedwoodRecordRef
	minimalBoundaries = false;

	// This is how much space for the binary tree exists in the page, after the header
	int pageSize = usableBlockSize - BTreePage::GetHeaderSize();

	// Each new block adds (usableBlockSize - sizeof(LogicalPageID)) more net usable space *for the binary tree* to pageSize.
	int netTreeBlockSize = usableBlockSize - sizeof(LogicalPageID);

	int blockCount = 1;
	std::vector<BoundaryAndPage> pages;

	int kvBytes = 0;
	int compressedBytes = BTreePage::BinaryTree::GetTreeOverhead();

	int start = 0;
	int i = 0;
	const int iEnd = entries.size();
	// Lower bound of the page being added to
	RedwoodRecordRef pageLowerBound = lowerBound.withoutValue();
	RedwoodRecordRef pageUpperBound;

	while(i <= iEnd) {
		bool end = i == iEnd;
		bool flush = end;

		// If not the end, add i to the page if necessary
		if(end) {
			pageUpperBound = upperBound.withoutValue();
		}
		else {
			// Get delta from previous record
			const RedwoodRecordRef &entry = entries[i];
			int deltaSize = entry.deltaSize((i == start) ? pageLowerBound : entries[i - 1]);
			int keySize = entry.key.size();
			int valueSize = entry.value.present() ? entry.value.get().size() : 0;

			int spaceNeeded = sizeof(BTreePage::BinaryTree::Node) + deltaSize;

			debug_printf("Trying to add record %3d of %3lu (i=%3d) klen %4d  vlen %3d  deltaSize %4d  spaceNeeded %4d  compressed %4d / page %4d bytes  %s\n",
				i + 1, entries.size(), i, keySize, valueSize, deltaSize,
				spaceNeeded, compressedBytes, pageSize, entry.toString().c_str());

			int spaceAvailable = pageSize - compressedBytes;

			// Does it fit?
			bool fits = spaceAvailable >= spaceNeeded;

			// If it doesn't fit, either end the current page or increase the page size
			if(!fits) {
				// For leaf level where minimal boundaries are used require at least 1 entry, otherwise require 4 to enforce a minimum branching factor
				int minimumEntries = minimalBoundaries ? 1 : 4;
				int count = i - start;

				// If not enough entries or page less than half full, increase page size to make the entry fit
				if(count < minimumEntries || spaceAvailable > pageSize / 2) {
					// Figure out how many additional whole or partial blocks are needed
					int newBlocks = 1 + (spaceNeeded - spaceAvailable - 1) / netTreeBlockSize;
					int newPageSize = pageSize + (newBlocks * netTreeBlockSize);
					if(newPageSize <= BTreePage::BinaryTree::MaximumTreeSize()) {
						blockCount += newBlocks;
						pageSize = newPageSize;
						fits = true;
					}
				}
				if(!fits) {
					// Flush page
					if(minimalBoundaries) {
						// TODO:  Write minimal boundaries
						// Note that prefixLen is guaranteed to be < entry.key.size() because entries are in increasing order and cannot repeat.
// 						int len = prefixLen + 1;
// 						if(entry.key[prefixLen] == 0)
// 							len = std::min(len + 1, entry.key.size());
// 						pageUpperBound = entry.key.substr(0, len);
					}
					else {
						pageUpperBound = entry.withoutValue();
					}
				}
			}

			// If the record fits then add it to the page set
			if(fits) {
				kvBytes += keySize + valueSize;
				compressedBytes += spaceNeeded;
				++i;
			}

			flush = !fits;
		}

		// If flush then write a page using records from start to i.  It's guaranteed that pageUpperBound has been set above.
		if(flush) {
			end = i == iEnd;  // i could have been moved above
<<<<<<< HEAD

			int count = i - start;
			// If not writing the final page, reduce entry count of page by a third
			if(!end) {
				i -= count / 3;
				pageUpperBound = entries[i].withoutValue();
			}

			debug_printf("Flushing page start=%d i=%d count=%d\nlower: %s\nupper: %s\n", start, i, count, pageLowerBound.toString().c_str(), pageUpperBound.toString().c_str());
#if REDWOOD_DEBUG
=======
			debug_printf("Flushing page start=%d i=%d\nlower='%s'\nupper='%s'\n", start, i, pageLowerBound.toHexString(20).c_str(), pageUpperBound.toHexString(20).c_str());
			ASSERT(pageLowerBound <= pageUpperBound);
>>>>>>> 2e09a214
			for(int j = start; j < i; ++j) {
				debug_printf(" %3d: %s\n", j, entries[j].toString().c_str());
				if(j > start) {
					//ASSERT(entries[j] > entries[j - 1]);
				}
			}
			ASSERT(pageLowerBound.key <= pageUpperBound.key);
#endif

			union {
				BTreePage *btPage;
				uint8_t *btPageMem;
			};

			int allocatedSize;
			if(blockCount == 1) {
				Reference<IPage> page = newBlockFn();
				VALGRIND_MAKE_MEM_DEFINED(page->begin(), page->size());
				btPageMem = page->mutate();
				allocatedSize = page->size();
				pages.push_back({pageLowerBound, page});
			}
			else {
				ASSERT(blockCount > 1);
				allocatedSize = usableBlockSize * blockCount;
				btPageMem = new uint8_t[allocatedSize];
				VALGRIND_MAKE_MEM_DEFINED(btPageMem, allocatedSize);
			}

			btPage->flags = newFlags;
			btPage->kvBytes = kvBytes;
			btPage->count = i - start;
			btPage->extensionPageCount = blockCount - 1;

			int written = btPage->tree().build(&entries[start], &entries[i], &pageLowerBound, &pageUpperBound);
			if(written > pageSize) {
				fprintf(stderr, "ERROR:  Wrote %d bytes to %d byte page (%d blocks). recs %d  kvBytes %d  compressed %d\n", written, pageSize, blockCount, i - start, kvBytes, compressedBytes);
				ASSERT(false);
			}

			if(blockCount != 1) {
				Reference<IPage> page = newBlockFn();
				VALGRIND_MAKE_MEM_DEFINED(page->begin(), page->size());

				const uint8_t *rptr = btPageMem;
				memcpy(page->mutate(), rptr, usableBlockSize);
				rptr += usableBlockSize;
				
				std::vector<Reference<IPage>> extPages;
				for(int b = 1; b < blockCount; ++b) {
					Reference<IPage> extPage = newBlockFn();
					VALGRIND_MAKE_MEM_DEFINED(page->begin(), page->size());

					//debug_printf("block %d write offset %d\n", b, firstBlockSize + (b - 1) * usableBlockSize);
					memcpy(extPage->mutate(), rptr, usableBlockSize);
					rptr += usableBlockSize;
					extPages.push_back(std::move(extPage));
				}

				pages.push_back({std::move(pageLowerBound), std::move(page), std::move(extPages)});
				delete btPageMem;
			}

			if(end)
				break;
			start = i;
			kvBytes = 0;
			compressedBytes = BTreePage::BinaryTree::GetTreeOverhead();
			pageLowerBound = pageUpperBound.withoutValue();
		}
	}

	//debug_printf("buildPages: returning pages.size %lu, kvpairs %lu\n", pages.size(), kvPairs.size());
	return pages;
}

#define NOT_IMPLEMENTED { UNSTOPPABLE_ASSERT(false); }

class VersionedBTree : public IVersionedStore {
public:
	// The first possible internal record possible in the tree
	static RedwoodRecordRef dbBegin;
	// A record which is greater than the last possible record in the tree
	static RedwoodRecordRef dbEnd;

	struct Counts {
		Counts() {
			memset(this, 0, sizeof(Counts));
		}

		void clear() {
			*this = Counts();
		}

		int64_t pageReads;
		int64_t extPageReads;
		int64_t setBytes;
		int64_t pageWrites;
		int64_t extPageWrites;
		int64_t sets;
		int64_t clears;
		int64_t commits;
		int64_t gets;
		int64_t getRanges;
		int64_t commitToPage;
		int64_t commitToPageStart;

		std::string toString(bool clearAfter = false) {
			std::string s = format("set=%lld clear=%lld get=%lld getRange=%lld commit=%lld pageRead=%lld extPageRead=%lld pageWrite=%lld extPageWrite=%lld commitPage=%lld commitPageStart=%lld", 
				sets, clears, gets, getRanges, commits, pageReads, extPageReads, pageWrites, extPageWrites, commitToPage, commitToPageStart);
			if(clearAfter) {
				clear();
			}
			return s;
		}
	};

	// Using a static for metrics because a single process shouldn't normally have multiple storage engines
	static Counts counts;

	// All async opts on the btree are based on pager reads, writes, and commits, so
	// we can mostly forward these next few functions to the pager
	virtual Future<Void> getError() {
		return m_pager->getError();
	}

	virtual Future<Void> onClosed() {
		return m_pager->onClosed();
	}

	void close_impl(bool dispose) {
		IPager *pager = m_pager;
		delete this;
		if(dispose)
			pager->dispose();
		else
			pager->close();
	}

	virtual void dispose() {
		return close_impl(true);
	}

	virtual void close() {
		return close_impl(false);
	}

	virtual KeyValueStoreType getType() NOT_IMPLEMENTED
	virtual bool supportsMutation(int op) NOT_IMPLEMENTED
	virtual StorageBytes getStorageBytes() {
		return m_pager->getStorageBytes();
	}

	// Writes are provided in an ordered stream.
	// A write is considered part of (a change leading to) the version determined by the previous call to setWriteVersion()
	// A write shall not become durable until the following call to commit() begins, and shall be durable once the following call to commit() returns
	virtual void set(KeyValueRef keyValue) {
		++counts.sets;
		SingleKeyMutationsByVersion &changes = insertMutationBoundary(keyValue.key)->second.startKeyMutations;

		if(singleVersion) {
			if(changes.empty()) {
				changes[0] = SingleKeyMutation(keyValue.value);
			}
			else {
				changes.begin()->second = SingleKeyMutation(keyValue.value);
			}
		}
		else {
			// Add the set if the changes set is empty or the last entry isn't a set to exactly the same value
			if(changes.empty() || !changes.rbegin()->second.equalToSet(keyValue.value)) {
				changes[m_writeVersion] = SingleKeyMutation(keyValue.value);
			}
		}
	}
	virtual void clear(KeyRangeRef range) {
		++counts.clears;
		MutationBufferT::iterator iBegin = insertMutationBoundary(range.begin);
		MutationBufferT::iterator iEnd = insertMutationBoundary(range.end);

		// In single version mode, clear all pending updates in the affected range
		if(singleVersion) {
			RangeMutation &range = iBegin->second;
			range.startKeyMutations.clear();
			range.startKeyMutations[0] = SingleKeyMutation();
			range.rangeClearVersion = 0;
			++iBegin;
			m_pBuffer->erase(iBegin, iEnd);
		}
		else {
			// For each boundary in the cleared range
			while(iBegin != iEnd) {
				RangeMutation &range = iBegin->second;

				// Set the rangeClearedVersion if not set
				if(!range.rangeClearVersion.present())
					range.rangeClearVersion = m_writeVersion;

				// Add a clear to the startKeyMutations map if it's empty or the last item is not a clear
				if(range.startKeyMutations.empty() || !range.startKeyMutations.rbegin()->second.isClear())
					range.startKeyMutations[m_writeVersion] = SingleKeyMutation();

				++iBegin;
			}
		}
	}

	virtual void mutate(int op, StringRef param1, StringRef param2) NOT_IMPLEMENTED

	// Versions [begin, end) no longer readable
	virtual void forgetVersions(Version begin, Version end) NOT_IMPLEMENTED

	virtual Future<Version> getLatestVersion() {
		if(m_writeVersion != invalidVersion)
			return m_writeVersion;
		return m_pager->getLatestVersion();
	}

	Version getWriteVersion() {
		return m_writeVersion;
	}

	Version getLastCommittedVersion() {
		return m_lastCommittedVersion;
	}

	VersionedBTree(IPager *pager, std::string name, bool singleVersion = false, int target_page_size = -1)
	  : m_pager(pager),
		m_writeVersion(invalidVersion),
		m_usablePageSizeOverride(pager->getUsablePageSize()),
		m_lastCommittedVersion(invalidVersion),
		m_pBuffer(nullptr),
		m_name(name),
		singleVersion(singleVersion)
	{
		if(target_page_size > 0 && target_page_size < m_usablePageSizeOverride)
			m_usablePageSizeOverride = target_page_size;
		m_init = init_impl(this);
		m_latestCommit = m_init;
	}

	ACTOR static Future<Void> init_impl(VersionedBTree *self) {
		self->m_root = 0;
		state Version latest = wait(self->m_pager->getLatestVersion());
		if(latest == 0) {
			++latest;
			Reference<IPage> page = self->m_pager->newPageBuffer();
			makeEmptyPage(page, BTreePage::IS_LEAF, self->m_usablePageSizeOverride);
			self->writePage(self->m_root, page, latest, &dbBegin, &dbEnd);
			self->m_pager->setLatestVersion(latest);
			wait(self->m_pager->commit());
		}
		self->m_lastCommittedVersion = latest;
		return Void();
	}

	Future<Void> init() { return m_init; }

	virtual ~VersionedBTree() {
		// This probably shouldn't be called directly (meaning deleting an instance directly) but it should be safe,
		// it will cancel init and commit and leave the pager alive but with potentially an incomplete set of 
		// uncommitted writes so it should not be committed.
		m_init.cancel();
		m_latestCommit.cancel();
	}

	// readAtVersion() may only be called on a version which has previously been passed to setWriteVersion() and never previously passed
	//   to forgetVersion.  The returned results when violating this precondition are unspecified; the store is not required to be able to detect violations.
	// The returned read cursor provides a consistent snapshot of the versioned store, corresponding to all the writes done with write versions less
	//   than or equal to the given version.
	// If readAtVersion() is called on the *current* write version, the given read cursor MAY reflect subsequent writes at the same
	//   write version, OR it may represent a snapshot as of the call to readAtVersion().
	virtual Reference<IStoreCursor> readAtVersion(Version v) {
		// TODO: Use the buffer to return uncommitted data
		// For now, only committed versions can be read.
		Version recordVersion = singleVersion ? 0 : v;
		ASSERT(v <= m_lastCommittedVersion);
		if(singleVersion) {
			ASSERT(v == m_lastCommittedVersion);
		}
		return Reference<IStoreCursor>(new Cursor(m_pager->getReadSnapshot(v), m_root, recordVersion, m_usablePageSizeOverride));
	}

	// Must be nondecreasing
	virtual void setWriteVersion(Version v) {
		ASSERT(v > m_lastCommittedVersion);
		// If there was no current mutation buffer, create one in the buffer map and update m_pBuffer
		if(m_pBuffer == nullptr) {
			// When starting a new mutation buffer its start version must be greater than the last write version
			ASSERT(v > m_writeVersion);
			m_pBuffer = &m_mutationBuffers[v];
			// Create range representing the entire keyspace.  This reduces edge cases to applying mutations
			// because now all existing keys are within some range in the mutation map.
			(*m_pBuffer)[dbBegin.key];
			(*m_pBuffer)[dbEnd.key];
		}
		else {
			// It's OK to set the write version to the same version repeatedly so long as m_pBuffer is not null
			ASSERT(v >= m_writeVersion);
		}
		m_writeVersion = v;
	}

	virtual Future<Void> commit() {
		if(m_pBuffer == nullptr)
			return m_latestCommit;
		return commit_impl(this);
	}

	bool isSingleVersion() const {
		return singleVersion;
	}

private:
	void writePage(LogicalPageID id, Reference<IPage> page, Version ver, const RedwoodRecordRef *pageLowerBound, const RedwoodRecordRef *pageUpperBound) {
		debug_printf("writePage(): %s\n", ((const BTreePage *)page->begin())->toString(true, id, ver, pageLowerBound, pageUpperBound).c_str());
		m_pager->writePage(id, page, ver);
	}

	LogicalPageID m_root;

	typedef std::pair<Standalone<RedwoodRecordRef>, LogicalPageID> KeyPagePairT;
	typedef std::pair<Version, std::vector<KeyPagePairT>> VersionedKeyToPageSetT;
	typedef std::vector<VersionedKeyToPageSetT> VersionedChildrenT;

	static std::string toString(const KeyPagePairT &c) {
		return format("(%s, Page %u)", c.first.toString(-1).c_str(), c.second);
	}

	static std::string toString(const VersionedKeyToPageSetT &c) {
		std::string r = format("Version %lld => [", c.first);
		for(auto &o : c.second) {
			r += toString(o) + " ";
		}
		return r + "]";
	}

	static std::string toString(const VersionedChildrenT &c) {
		std::string r = "{ ";
		for(auto &o : c) {
			r += toString(o) + ", ";
		}
		return r + " }";
	}

	// Represents a change to a single key - set, clear, or atomic op
	struct SingleKeyMutation {
		// Clear
		SingleKeyMutation() : op(MutationRef::ClearRange) {}
		// Set
		SingleKeyMutation(Value val) : op(MutationRef::SetValue), value(val) {}
		// Atomic Op
		SingleKeyMutation(MutationRef::Type op, Value val) : op(op), value(val) {}

		MutationRef::Type op;
		Value value;

		inline bool isClear() const { return op == MutationRef::ClearRange; }
		inline bool isSet() const { return op == MutationRef::SetValue; }
		inline bool isAtomicOp() const { return !isSet() && !isClear(); }

		inline bool equalToSet(ValueRef val) { return isSet() && value == val; }

		inline RedwoodRecordRef toRecord(KeyRef userKey, Version version) const {
			// No point in serializing an atomic op, it needs to be coalesced to a real value.
			ASSERT(!isAtomicOp());

			if(isClear())
				return RedwoodRecordRef(userKey, version);

			return RedwoodRecordRef(userKey, version, value);
		}

		std::string toString() const {
			return format("op=%d val='%s'", op, printable(value).c_str());
		}
	};

	// Represents mutations on a single key and a possible clear to a range that begins
	// immediately after that key
	typedef std::map<Version, SingleKeyMutation> SingleKeyMutationsByVersion;
	struct RangeMutation {
		// Mutations for exactly the start key
		SingleKeyMutationsByVersion startKeyMutations;
		// A clear range version, if cleared, for the range starting immediately AFTER the start key
		Optional<Version> rangeClearVersion;

		// Returns true if this RangeMutation doesn't actually mutate anything
		bool noChanges() const {
			return !rangeClearVersion.present() && startKeyMutations.empty();
		}

		std::string toString() const {
			std::string result;
			result.append("rangeClearVersion: ");
			if(rangeClearVersion.present())
				result.append(format("%lld", rangeClearVersion.get()));
			else
				result.append("<not present>");
			result.append("  startKeyMutations: ");
			for(SingleKeyMutationsByVersion::value_type const &m : startKeyMutations)
				result.append(format("[%lld => %s] ", m.first, m.second.toString().c_str()));
			return result;
		}
	};

	typedef std::map<Key, RangeMutation> MutationBufferT;

	/* Mutation Buffer Overview
	 *
	 * This structure's organization is meant to put pending updates for the btree in an order
	 * that makes it efficient to query all pending mutations across all pending versions which are
	 * relevant to a particular subtree of the btree.
	 * 
	 * At the top level, it is a map of the start of a range being modified to a RangeMutation.
	 * The end of the range is map key (which is the next range start in the map).
	 * 
	 * - The buffer starts out with keys '' and endKVV.key already populated.
	 *
	 * - When a new key is inserted into the buffer map, it is by definition
	 *   splitting an existing range so it should take on the rangeClearVersion of
	 *   the immediately preceding key which is the start of that range
	 *
	 * - Keys are inserted into the buffer map for every individual operation (set/clear/atomic)
	 *   key and for both the start and end of a range clear.
	 *
	 * - To apply a single clear, add it to the individual ops only if the last entry is not also a clear.
	 *
	 * - To apply a range clear, after inserting the new range boundaries do the following to the start
	 *   boundary and all successive boundaries < end
	 *      - set the range clear version if not already set
	 *      - add a clear to the startKeyMutations if the final entry is not a clear.
	 *
	 * - Note that there are actually TWO valid ways to represent
	 *       set c = val1 at version 1
	 *       clear c\x00 to z at version 2
	 *   with this model.  Either
	 *      c =     { rangeClearVersion = 2, startKeyMutations = { 1 => val1 }
	 *      z =     { rangeClearVersion = <not present>, startKeyMutations = {}
	 *   OR
	 *      c =     { rangeClearVersion = <not present>, startKeyMutations = { 1 => val1 }
	 *      c\x00 = { rangeClearVersion = 2, startKeyMutations = { 2 => <not present> }
	 *      z =     { rangeClearVersion = <not present>, startKeyMutations = {}
	 *
	 *   This is because the rangeClearVersion applies to a range begining with the first
	 *   key AFTER the start key, so that the logic for reading the start key is more simple
	 *   as it only involves consulting startKeyMutations.  When adding a clear range, the
	 *   boundary key insert/split described above is valid, and is what is currently done,
	 *   but it would also be valid to see if the last key before startKey is equal to
	 *   keyBefore(startKey), and if so that mutation buffer boundary key can be used instead
	 *   without adding an additional key to the buffer.

	 * TODO: A possible optimization here could be to only use existing btree leaf page boundaries as keys,
	 * with mutation point keys being stored in an unsorted strucutre under those boundary map keys,
	 * to be sorted later just before being merged into the existing leaf page.
	 */

	IPager *m_pager;
	MutationBufferT *m_pBuffer;
	std::map<Version, MutationBufferT> m_mutationBuffers;

	Version m_writeVersion;
	Version m_lastCommittedVersion;
	Future<Void> m_latestCommit;
	int m_usablePageSizeOverride;
	Future<Void> m_init;
	std::string m_name;
	bool singleVersion;

	void printMutationBuffer(MutationBufferT::const_iterator begin, MutationBufferT::const_iterator end) const {
#if REDWOOD_DEBUG
		debug_printf("-------------------------------------\n");
		debug_printf("BUFFER\n");
		while(begin != end) {
			debug_printf("'%s':  %s\n", printable(begin->first).c_str(), begin->second.toString().c_str());
			++begin;
		}
		debug_printf("-------------------------------------\n");
#endif
	}

	void printMutationBuffer(MutationBufferT *buf) const {
		return printMutationBuffer(buf->begin(), buf->end());
	}

	// Find or create a mutation buffer boundary for bound and return an iterator to it
	MutationBufferT::iterator insertMutationBoundary(Key boundary) {
		ASSERT(m_pBuffer != nullptr);

		// Find the first split point in buffer that is >= key
		MutationBufferT::iterator ib = m_pBuffer->lower_bound(boundary);

		// Since the initial state of the mutation buffer contains the range '' through
		// the maximum possible key, our search had to have found something.
		ASSERT(ib != m_pBuffer->end());

		// If we found the boundary we are looking for, return its iterator
		if(ib->first == boundary)
			return ib;

		// ib is our insert hint.  Insert the new boundary and set ib to its entry
		ib = m_pBuffer->insert(ib, {boundary, RangeMutation()});

		// ib is certainly > begin() because it is guaranteed that the empty string
		// boundary exists and the only way to have found that is to look explicitly
		// for it in which case we would have returned above.
		MutationBufferT::iterator iPrevious = ib;
		--iPrevious;
		if(iPrevious->second.rangeClearVersion.present()) {
			ib->second.rangeClearVersion = iPrevious->second.rangeClearVersion;
			ib->second.startKeyMutations[iPrevious->second.rangeClearVersion.get()] = SingleKeyMutation();
		}

		return ib;
	}

	void buildNewRoot(Version version, std::vector<BoundaryAndPage> &pages, std::vector<LogicalPageID> &logicalPageIDs, const BTreePage *pPage) {
		//debug_printf("buildNewRoot start %lu\n", pages.size());
		// While there are multiple child pages for this version we must write new tree levels.
		while(pages.size() > 1) {
			std::vector<RedwoodRecordRef> childEntries;
			for(int i=0; i<pages.size(); i++) {
				RedwoodRecordRef entry = pages[i].lowerBound;
				entry.value = StringRef((unsigned char *)&logicalPageIDs[i], sizeof(uint32_t));
				childEntries.push_back(entry);
			}

<<<<<<< HEAD
			int oldPages = pages.size();
			pages = buildPages(false, dbBegin, dbEnd, childEntries, 0, [=](){ return m_pager->newPageBuffer(); }, m_usablePageSizeOverride);
=======
			pages = buildPages(false, beginKey, endKey, childEntries, 0, [=](){ return m_pager->newPageBuffer(); }, m_usablePageSizeOverride);
>>>>>>> 2e09a214

			debug_printf("Writing a new root level at version %lld with %lu children across %lu pages\n", version, childEntries.size(), pages.size());

			logicalPageIDs = writePages(pages, version, m_root, pPage, &dbEnd, nullptr);
		}
	}

	std::vector<LogicalPageID> writePages(std::vector<BoundaryAndPage> pages, Version version, LogicalPageID originalID, const BTreePage *originalPage, const RedwoodRecordRef *upperBound, void *actor_debug) {
		debug_printf("%p: writePages(): %u @%lld -> %lu replacement pages\n", actor_debug, originalID, version, pages.size());

		ASSERT(version != 0 || pages.size() == 1);

		std::vector<LogicalPageID> primaryLogicalPageIDs;

		// Reuse original primary page ID if it's not the root or if only one page is being written.
		if(originalID != m_root || pages.size() == 1)
			primaryLogicalPageIDs.push_back(originalID);

		// Allocate a primary page ID for each page to be written
		while(primaryLogicalPageIDs.size() < pages.size()) {
			primaryLogicalPageIDs.push_back(m_pager->allocateLogicalPage());
		}

		debug_printf("%p: writePages(): Writing %lu replacement pages for %d at version %lld\n", actor_debug, pages.size(), originalID, version);
		for(int i=0; i<pages.size(); i++) {
			++counts.pageWrites;

			// Allocate page number for main page first
			LogicalPageID id = primaryLogicalPageIDs[i];

			// Check for extension pages, if they exist assign IDs for them and write them at version
			auto const &extPages = pages[i].extPages;
			// If there are extension pages, write all pages using pager directly because this->writePage() is for whole primary pages
			if(extPages.size() != 0) {
				BTreePage *newPage = (BTreePage *)pages[i].firstPage->mutate();
				ASSERT(newPage->extensionPageCount == extPages.size());

				for(int e = 0, eEnd = extPages.size(); e < eEnd; ++e) {
					LogicalPageID eid = m_pager->allocateLogicalPage();
					debug_printf("%p: writePages(): Writing extension page op=write id=%u @%lld (%d of %lu) referencePage=%u\n", actor_debug, eid, version, e + 1, extPages.size(), id);
					newPage->extensionPages[e] = eid;
					// If replacing the primary page below (version == 0) then pass the primary page's ID as the reference page ID
					m_pager->writePage(eid, extPages[e], version, (version == 0) ? id : invalidLogicalPageID);
					++counts.extPageWrites;
				}

				debug_printf("%p: writePages(): Writing primary page op=write id=%u @%lld (+%lu extension pages)\n", actor_debug, id, version, extPages.size());
				m_pager->writePage(id, pages[i].firstPage, version);
			}
			else {
				debug_printf("%p: writePages(): Writing normal page op=write id=%u @%lld\n", actor_debug, id, version);
				writePage(id, pages[i].firstPage, version, &pages[i].lowerBound, (i == pages.size() - 1) ? upperBound : &pages[i + 1].lowerBound);
			}
		}

		// Free the old extension pages now that all replacement pages have been written
		for(int i = 0; i < originalPage->extensionPageCount; ++i) {
			//debug_printf("%p: writePages(): Freeing old extension op=del id=%u @latest\n", actor_debug, originalPage->extensionPages[i]);
			//m_pager->freeLogicalPage(originalPage->extensionPages[i], version);
		}

		return primaryLogicalPageIDs;
	}

	class SuperPage : public IPage, ReferenceCounted<SuperPage> {
	public:
		SuperPage(std::vector<Reference<const IPage>> pages, int usablePageSize)
		  : m_size(pages.size() * usablePageSize) {
			m_data = new uint8_t[m_size];
			uint8_t *wptr = m_data;
			for(auto &p : pages) {
				memcpy(wptr, p->begin(), usablePageSize);
				wptr += usablePageSize;
			}
		}

		virtual ~SuperPage() {
			delete m_data;
		}

		virtual void addref() const {
			ReferenceCounted<SuperPage>::addref();
		}

		virtual void delref() const {
			ReferenceCounted<SuperPage>::delref();
		}

		virtual int size() const {
			return m_size;
		}

		virtual uint8_t const* begin() const {
			return m_data;
		}

		virtual uint8_t* mutate() {
			return m_data;
		}

	private:
		uint8_t *m_data;
		const int m_size;
	};

	ACTOR static Future<Reference<const IPage>> readPage(Reference<IPagerSnapshot> snapshot, LogicalPageID id, int usablePageSize, const RedwoodRecordRef *lowerBound, const RedwoodRecordRef *upperBound) {
		debug_printf("readPage() op=read id=%u @%lld lower=%s upper=%s\n", id, snapshot->getVersion(), lowerBound->toString().c_str(), upperBound->toString().c_str());
		wait(delay(0, TaskDiskRead));

		state Reference<const IPage> result = wait(snapshot->getPhysicalPage(id));
		++counts.pageReads;
		state const BTreePage *pTreePage = (const BTreePage *)result->begin();

		if(pTreePage->extensionPageCount == 0) {
			debug_printf("readPage() Found normal page for op=read id=%u @%lld\n", id, snapshot->getVersion());
		}
		else {
			std::vector<Future<Reference<const IPage>>> pageGets;
			pageGets.push_back(std::move(result));

			for(int i = 0; i < pTreePage->extensionPageCount; ++i) {
				debug_printf("readPage() Reading extension page op=read id=%u @%lld ext=%d/%d\n", pTreePage->extensionPages[i], snapshot->getVersion(), i + 1, (int)pTreePage->extensionPageCount);
				pageGets.push_back(snapshot->getPhysicalPage(pTreePage->extensionPages[i]));
			}

			std::vector<Reference<const IPage>> pages = wait(getAll(pageGets));
			counts.extPageReads += pTreePage->extensionPageCount;
			result = Reference<const IPage>(new SuperPage(pages, usablePageSize));
			pTreePage = (const BTreePage *)result->begin();
		}

		if(result->userData == nullptr) {
			debug_printf("readPage() Creating Reader for page id=%u @%lld lower=%s upper=%s\n", id, snapshot->getVersion(), lowerBound->toString().c_str(), upperBound->toString().c_str());
			result->userData = new BTreePage::BinaryTree::Reader(&pTreePage->tree(), lowerBound, upperBound);
			result->userDataDestructor = [](void *ptr) { delete (BTreePage::BinaryTree::Reader *)ptr; };
		}

		debug_printf("readPage() %s\n", pTreePage->toString(false, id, snapshot->getVersion(), lowerBound, upperBound).c_str());

		// Nothing should attempt to read bytes in the page outside the BTreePage structure
		VALGRIND_MAKE_MEM_UNDEFINED(result->begin() + pTreePage->size(), result->size() - pTreePage->size());

		return result;
	}

	// Returns list of (version, list of (lower_bound, list of children) )
	// TODO:  Probably should pass prev/next records by pointer in many places
	ACTOR static Future<VersionedChildrenT> commitSubtree(VersionedBTree *self, MutationBufferT *mutationBuffer, Reference<IPagerSnapshot> snapshot, LogicalPageID root, const RedwoodRecordRef *lowerBound, const RedwoodRecordRef *upperBound, const RedwoodRecordRef *decodeLowerBound, const RedwoodRecordRef *decodeUpperBound) {
		debug_printf("%p commitSubtree: root=%d lower=%s upper=%s\n", THIS, root, lowerBound->toString().c_str(), upperBound->toString().c_str());
		debug_printf("%p commitSubtree: root=%d decodeLower=%s decodeUpper=%s\n", THIS, root, decodeLowerBound->toString().c_str(), decodeUpperBound->toString().c_str());
		self->counts.commitToPageStart++;

		// If a boundary changed, the page must be rewritten regardless of KV mutations
		state bool boundaryChanged = (lowerBound != decodeLowerBound) || (upperBound != decodeUpperBound);
		debug_printf("%p id=%u boundaryChanged=%d\n", THIS, root, boundaryChanged);

		// Find the slice of the mutation buffer that is relevant to this subtree
		// TODO:  Rather than two lower_bound searches, perhaps just compare each mutation to the upperBound key while iterating
		state MutationBufferT::const_iterator iMutationBoundary = mutationBuffer->upper_bound(lowerBound->key);
		--iMutationBoundary;
		state MutationBufferT::const_iterator iMutationBoundaryEnd = mutationBuffer->lower_bound(upperBound->key);

		if(REDWOOD_DEBUG) {
			self->printMutationBuffer(iMutationBoundary, iMutationBoundaryEnd);
		}

		// If the boundary range iterators are the same then upperbound and lowerbound have the same key.
		// If the key is being mutated, them remove this subtree.
		if(iMutationBoundary == iMutationBoundaryEnd) {
			if(!iMutationBoundary->second.startKeyMutations.empty()) {
				VersionedChildrenT c;
				debug_printf("%p id=%u lower and upper bound key/version match and key is modified so deleting page, returning %s\n", THIS, root, toString(c).c_str());
				return c;
			}

			// If there are no forced boundary changes then this subtree is unchanged.
			if(!boundaryChanged) {
				VersionedChildrenT c({ {0,{{*lowerBound,root}}} });
				debug_printf("%p id=%d page contains a single key '%s' which is not changing, returning %s\n", THIS, root, lowerBound->key.toString().c_str(), toString(c).c_str());
				return c;
			}
		}

		// Another way to have no mutations is to have a single mutation range cover this
		// subtree but have no changes in it
		MutationBufferT::const_iterator iMutationBoundaryNext = iMutationBoundary;
		++iMutationBoundaryNext;
		if(!boundaryChanged && iMutationBoundaryNext == iMutationBoundaryEnd && 
			( iMutationBoundary->second.noChanges() || 
			  ( !iMutationBoundary->second.rangeClearVersion.present() &&
			    iMutationBoundary->first < lowerBound->key)
			)
		) {
			VersionedChildrenT c({ {0,{{*lowerBound,root}}} });
			debug_printf("%p no changes because sole mutation range was not cleared, returning %s\n", THIS, toString(c).c_str());
			return c;
		}

		self->counts.commitToPage++;
		state Reference<const IPage> rawPage = wait(readPage(snapshot, root, self->m_usablePageSizeOverride, decodeLowerBound, decodeUpperBound));
		state BTreePage *page = (BTreePage *) rawPage->begin();
		debug_printf("%p commitSubtree(): %s\n", THIS, page->toString(false, root, snapshot->getVersion(), decodeLowerBound, decodeUpperBound).c_str());

		BTreePage::BinaryTree::Cursor cursor = getReader(rawPage)->getCursor();
		cursor.moveFirst();

		// Leaf Page
		if(page->flags & BTreePage::IS_LEAF) {
			VersionedChildrenT results;
			std::vector<RedwoodRecordRef> merged;

			debug_printf("%p id=%u MERGING EXISTING DATA WITH MUTATIONS:\n", THIS, root);
			if(REDWOOD_DEBUG) {
				self->printMutationBuffer(iMutationBoundary, iMutationBoundaryEnd);
			}

			// It's a given that the mutation map is not empty so it's safe to do this
			Key mutationRangeStart = iMutationBoundary->first;

			// If replacement pages are written they will be at the minimum version seen in the mutations for this leaf
			Version minVersion = invalidVersion;
			int changes = 0;

			// Now, process each mutation range and merge changes with existing data.
			while(iMutationBoundary != iMutationBoundaryEnd) {
				debug_printf("%p New mutation boundary: '%s': %s\n", THIS, printable(iMutationBoundary->first).c_str(), iMutationBoundary->second.toString().c_str());

				SingleKeyMutationsByVersion::const_iterator iMutations;

				// If the mutation boundary key is less than the lower bound key then skip startKeyMutations for
				// this bounary, we're only processing this mutation range here to apply any clears to existing data.
				if(iMutationBoundary->first < lowerBound->key) {
					iMutations = iMutationBoundary->second.startKeyMutations.end();
				}
				// If the mutation boundary key is the same as the page lowerBound key then start reading single
				// key mutations at the first version greater than the lowerBound key's version.
				else if(!self->singleVersion && iMutationBoundary->first == lowerBound->key) {
					iMutations = iMutationBoundary->second.startKeyMutations.upper_bound(lowerBound->version);
				}
				else {
					iMutations = iMutationBoundary->second.startKeyMutations.begin();
				}

				SingleKeyMutationsByVersion::const_iterator iMutationsEnd = iMutationBoundary->second.startKeyMutations.end();

				// Iterate over old versions of the mutation boundary key, outputting if necessary
				while(cursor.valid() && cursor.get().key == iMutationBoundary->first) {
					// If not in single version mode or there were no changes to the key
					if(!self->singleVersion || iMutationBoundary->second.noChanges()) {
						merged.push_back(cursor.get());
						debug_printf("%p: Added %s [existing, boundary start]\n", THIS, merged.back().toString().c_str());
					}
					else {
						ASSERT(self->singleVersion);
						debug_printf("%p: Skipped %s [existing, boundary start, singleVersion mode]\n", THIS, cursor.get().toString().c_str());
						minVersion = 0;
					}
					cursor.moveNext();
				}

				// TODO:  If a mutation set is equal to the previous existing value of the key, maybe don't write it.
				// Output mutations for the mutation boundary start key
				while(iMutations != iMutationsEnd) {
					const SingleKeyMutation &m = iMutations->second;
					int maxPartSize = std::min(255, self->m_usablePageSizeOverride / 5);
					if(m.isClear() || m.value.size() <= maxPartSize) {
						if(iMutations->first < minVersion || minVersion == invalidVersion)
							minVersion = iMutations->first;
						++changes;
						merged.push_back(m.toRecord(iMutationBoundary->first, iMutations->first));
						debug_printf("%p: Added non-split %s [mutation, boundary start]\n", THIS, merged.back().toString().c_str());
					}
					else {
						if(iMutations->first < minVersion || minVersion == invalidVersion)
							minVersion = iMutations->first;
						++changes;
						int bytesLeft = m.value.size();
						int start = 0;
						RedwoodRecordRef whole(iMutationBoundary->first, iMutations->first, m.value);
						while(bytesLeft > 0) {
							int partSize = std::min(bytesLeft, maxPartSize);
							// Don't copy the value chunk because this page will stay in memory until after we've built new version(s) of it
							merged.push_back(whole.split(start, partSize));
							bytesLeft -= partSize;
							start += partSize;
							debug_printf("%p: Added split %s [mutation, boundary start]\n", THIS, merged.back().toString().c_str());
						}
					}
					++iMutations;
				}

				// Get the clear version for this range, which is the last thing that we need from it,
				Optional<Version> clearRangeVersion = iMutationBoundary->second.rangeClearVersion;
				// Advance to the next boundary because we need to know the end key for the current range.
				++iMutationBoundary;

				debug_printf("%p Mutation range end: '%s'\n", THIS, printable(iMutationBoundary->first).c_str());

				// Write existing keys which are less than the next mutation boundary key, clearing if needed.
				while(cursor.valid() && cursor.get().key < iMutationBoundary->first) {
					// TODO:  Remove old versions that are too old

					bool remove = self->singleVersion && clearRangeVersion.present();
					if(!remove) {
						merged.push_back(cursor.get());
						debug_printf("%p: Added %s [existing, middle]\n", THIS, merged.back().toString().c_str());
					}
					else {
						ASSERT(self->singleVersion);
						debug_printf("%p: Skipped %s [existing, boundary start, singleVersion mode]\n", THIS, cursor.get().toString().c_str());
						Version clearVersion = clearRangeVersion.get();
						if(clearVersion < minVersion || minVersion == invalidVersion)
							minVersion = clearVersion;
					}

					// If keeping version history, write clears for records that exist in this range if the range was cleared
					if(!self->singleVersion) {
						// Write a clear of this key if needed.  A clear is required if clearRangeVersion is set and the next cursor
						// key is different than the current one.  If the last cursor key in the page is different from the
						// first key in the right sibling page then the page's upper bound will reflect that.
						auto nextCursor = cursor;
						nextCursor.moveNext();

						if(clearRangeVersion.present() && cursor.get().key != nextCursor.getOrUpperBound().key) {
							Version clearVersion = clearRangeVersion.get();
							if(clearVersion < minVersion || minVersion == invalidVersion)
								minVersion = clearVersion;
							++changes;
							merged.push_back(RedwoodRecordRef(cursor.get().key, clearVersion));
							debug_printf("%p: Added %s [existing, middle clear]\n", THIS, merged.back().toString().c_str());
						}
						cursor = nextCursor;
					}
					else {
						cursor.moveNext();
					}
				}
			}

			// Write any remaining existing keys, which are not subject to clears as they are beyond the cleared range.
			while(cursor.valid()) {
				merged.push_back(cursor.get());
				debug_printf("%p: Added %s [existing, tail]\n", THIS, merged.back().toString().c_str());
				cursor.moveNext();
			}

			debug_printf("%p Done merging mutations into existing leaf contents, made %d changes\n", THIS, changes);

			// No changes were actually made.  This could happen if the only mutations are clear ranges which do not match any records.
			if(!boundaryChanged && minVersion == invalidVersion) {
				VersionedChildrenT c({ {0,{{*lowerBound,root}}} });
				debug_printf("%p No changes were made during mutation merge, returning %s\n", THIS, toString(c).c_str());
				ASSERT(changes == 0);
				return c;
			}

			// TODO: Make version and key splits based on contents of merged list, if keeping history

			// If everything in the page was deleted then this page should be deleted as of the new version
			// Note that if a single range clear covered the entire page then we should not get this far
			if(merged.empty() && root != 0) {
				// TODO:  For multi version mode only delete this page as of the new version
				VersionedChildrenT c({});
				debug_printf("%p id=%u All leaf page contents were cleared, returning %s\n", THIS, root, toString(c).c_str());
				return c;
			}

			IPager *pager = self->m_pager;
			std::vector<BoundaryAndPage> pages = buildPages(true, *lowerBound, *upperBound, merged, BTreePage::IS_LEAF, [pager](){ return pager->newPageBuffer(); }, self->m_usablePageSizeOverride);

			if(!self->singleVersion) {
				// If there isn't still just a single page of data then this page became too large and was split.
				// The new split pages will be valid as of minVersion, but the old page remains valid at the old version
				if(pages.size() != 1) {
					results.push_back( {0, {{*lowerBound, root}}} );
					debug_printf("%p Added versioned child set #1: %s\n", THIS, toString(results.back()).c_str());
				}
				else {
					// The page was updated but not size-split or version-split so the last page version's data
					// can be replaced with the new page contents
					if(pages.size() == 1)
						minVersion = 0;
				}
			}

			// Write page(s), get new page IDs
			Version writeVersion = self->singleVersion ? self->getLastCommittedVersion() + 1 : minVersion;
			std::vector<LogicalPageID> newPageIDs = self->writePages(pages, writeVersion, root, page, upperBound, THIS);

			// If this commitSubtree() is operating on the root, write new levels if needed until until we're returning a single page
			if(root == self->m_root && pages.size() > 1) {
				debug_printf("%p Building new root\n", THIS);
				self->buildNewRoot(writeVersion, pages, newPageIDs, page);
			}

			results.push_back({writeVersion, {}});
			for(int i=0; i<pages.size(); i++) {
				// The lower bound of the first page is the lower bound of the subtree, not the first entry in the page
				const RedwoodRecordRef &lower = (i == 0) ? *lowerBound : pages[i].lowerBound;
				debug_printf("%p Adding page to results: %s => Page %d\n", THIS, lower.toString().c_str(), newPageIDs[i]);
				results.back().second.push_back( {lower, newPageIDs[i]} );
			}
			debug_printf("%p Added versioned child set #2: %s\n", THIS, toString(results.back()).c_str());

			debug_printf("%p DONE.\n", THIS);
			return results;
		}
		else {
			// Internal Page

			// TODO:  Combine these into one vector and/or do something more elegant
			state std::vector<Future<VersionedChildrenT>> futureChildren;
			state std::vector<LogicalPageID> childPageIDs;
			state std::vector<const RedwoodRecordRef *> lowerBoundaries;
			state std::vector<const RedwoodRecordRef *> decodeLowerBoundaries;

			// Track whether or not any child has had its boundaries forcibly changed
			state bool childBoundariesChanged = false;

			// TODO:  Make this much more efficient with a skip-merge through the two sorted sets (mutations, existing cursor)
			bool first = true;
			while(cursor.valid()) {
				// The lower bound for the first child is the lowerBound arg
				const RedwoodRecordRef &childLowerBound = first ? *lowerBound : cursor.get();
				first = false;

				// Skip over any children that do not link to a page.  They exist to preserve the ancestors from
				// which adjacent children can borrow prefix bytes.
				// If there are any, then the first valid child page will incur a boundary change to move
				// its lower bound to the left so we can delete the non-linking entry from this page to free up space.
				while(!cursor.get().value.present()) {
					// There should be an internal page written that has no valid child pages. This loop will find
					// the first valid child link, and if there are no more then execution will not return to this loop.
					ASSERT(cursor.moveNext());
					childBoundariesChanged = true;
				}

				ASSERT(cursor.valid());

				const RedwoodRecordRef &decodeChildLowerBound = cursor.get();

				const Optional<ValueRef> &childValue = cursor.get().value;
				uint32_t pageID = *(uint32_t*)childValue.get().begin();
				ASSERT(pageID != 0);

				const RedwoodRecordRef &decodeChildUpperBound = cursor.moveNext() ? cursor.get() : *upperBound;

				// Skip over any next-children which do not actually link to child pages
				while(cursor.valid() && !cursor.get().value.present()) {
					cursor.moveNext();
					childBoundariesChanged = true;
				}

				const RedwoodRecordRef &childUpperBound = cursor.valid() ? cursor.get() : *upperBound;

				debug_printf("%p internal page id=%d child page id=%u lower=%s upper=%s decodeLower=%s decodeUpper=%s\n",
					THIS, root, pageID, childLowerBound.toString().c_str(), childUpperBound.toString().c_str(), decodeChildLowerBound.toString().c_str(), decodeChildUpperBound.toString().c_str());

				/*
				// TODO: If lower bound and upper bound have the same key, do something intelligent if possible
				// 
				if(childLowerBound.key == childUpperBound.key) {
					if(key is modified or cleared) {
						if(self->singleVersion) {
							// In single version mode, don't keep any records with the old key if the key is modified, so return
							// an empty page set to replace the child page
							futureChildren.push_back(VersionedChildrenT({ {0,{} } }));
						}
						else {
							// In versioned mode, there is no need to recurse to this page because new versions of key
							// will go in the right most page that has the same lowerBound key, but since the key is
							// being changed the new version of this page should exclude the old subtree

						}
						else {
							// Return the child page as-is, no need to visit it
							futureChildren.push_back(VersionedChildrenT({ {0,{{childLowerBound, pageID}}} }));
						}
					}
					else {
						// No changes
						futureChildren.push_back(VersionedChildrenT({ {0,{{childLowerBound, pageID}}} }));
					}
				}
				else {
					futureChildren.push_back(self->commitSubtree(self, mutationBuffer, snapshot, pageID, &childLowerBound, &childUpperBound));
				}
				*/
				futureChildren.push_back(self->commitSubtree(self, mutationBuffer, snapshot, pageID, &childLowerBound, &childUpperBound, &decodeChildLowerBound, &decodeChildUpperBound));
				childPageIDs.push_back(pageID);
				lowerBoundaries.push_back(&childLowerBound);
				decodeLowerBoundaries.push_back(&decodeChildLowerBound);
			}

			// Waiting one at a time makes debugging easier
			// TODO:  Is it better to use waitForAll()?
			state int k;
			for(k = 0; k < futureChildren.size(); ++k) {
				wait(success(futureChildren[k]));
			}

			// Were any children modified?
			bool modified = false;
			// Were all children deleted?
			bool all_deleted = true;

			if(REDWOOD_DEBUG) {
				debug_printf("%p Subtree update results for id=%d\n", THIS, root);
				for(int i = 0; i < futureChildren.size(); ++i) {
					const VersionedChildrenT &children = futureChildren[i].get();
					debug_printf("%p subtree for child page id=%u lowerBound=%s: %s\n", THIS, childPageIDs[i], lowerBoundaries[i]->toString(50).c_str(), toString(children).c_str());
				}
			}

			for(int i = 0; i < futureChildren.size(); ++i) {
				const VersionedChildrenT &children = futureChildren[i].get();

				if(children.empty()) {
					modified = true;
				}
				else {
					// Not all children were deleted since this branch has a child
					all_deleted = false;

					// If the merge resulted in 1 versioned child set with exactly one child
					// page, and its page ID and lower bound are the same as the original, then no changes were made.
					// Otherwise, a change was made so we know the page was modified and we can stop iterating.
					if(!(  children.size() == 1
						&& children.front().second.size() == 1
						&& children.front().second.front().second == childPageIDs[i]
						&& children.front().second.front().first == *decodeLowerBoundaries[i]
						)
					)
					{
						modified = true;
						break;
					}
				}
			}

			if(childBoundariesChanged) {
				modified = true;
			}

			if(all_deleted) {
				ASSERT(modified);
				if(root == 0) {
					Reference<IPage> page = self->m_pager->newPageBuffer();
					makeEmptyPage(page, BTreePage::IS_LEAF, self->m_usablePageSizeOverride);
					self->writePage(0, page, self->getLastCommittedVersion() + 1, &dbBegin, &dbEnd);
					VersionedChildrenT c({ {0, { {dbBegin, 0} } } });
					debug_printf("%p id=%u All root page children were deleted, rewrote root as leaf, returning %s\n", THIS, root, toString(c).c_str());
					return c;
				}
				else {
					VersionedChildrenT c({});
					debug_printf("%p id=%u All internal page children were deleted #1 so deleting this page too, returning %s\n", THIS, root, toString(c).c_str());
					return c;
				}
			}

			if(!boundaryChanged && !modified) {
				VersionedChildrenT c({{0, {{*lowerBound, root}}}});
				debug_printf("%p not modified, returning %s\n", THIS, toString(c).c_str());
				return c;
			}

			Version version = 0;
			VersionedChildrenT result;

			debug_printf("%p: Internal page %u modified, creating replacements.\n", THIS, root);

			loop { // over version splits of this page
				Version nextVersion = std::numeric_limits<Version>::max();

				std::vector<RedwoodRecordRef> childEntries;

				// For each Future<VersionedChildrenT>
				debug_printf("%p creating replacement pages for id=%d at Version %lld\n", THIS, root, version);

				// In multi version mode if we're writing version 0 there is a chance that we don't have to write ourselves, if there are no changes in any child subtrees
				bool modified = self->singleVersion || version != 0;

				for(int i = 0; i < futureChildren.size(); ++i) {
					const VersionedChildrenT &children = futureChildren[i].get();
<<<<<<< HEAD
					if(children.empty()) {
						// Subtree was deleted, but due to prefix dependencies the boundary key might still need to exist
						modified = true;

						// If there is a previous child and it has a subtree then this boundary key must still exist
						// to continue being the upper bound of the previous child
						if(!childEntries.empty() && childEntries.back().value.present()) {
							RedwoodRecordRef entry(*lowerBoundaries[i]);
							entry.value = Optional<ValueRef>();
							childEntries.push_back(entry);
						}
						continue;
					}

					debug_printf("%p  Versioned page set that replaced Page id=%d: %lu versions\n", THIS, pageID, children.size());
					if(REDWOOD_DEBUG) {
						for(auto &versionedPageSet : children) {
							debug_printf("%p    version %lld\n", THIS, versionedPageSet.first);
							for(auto &boundaryPage : versionedPageSet.second) {
								debug_printf("%p       '%s' -> Page id=%u\n", THIS, boundaryPage.first.toString().c_str(), boundaryPage.second);
							}
=======
					debug_printf("%p  Versioned page set that replaced Page id=%d: %lu versions\n", THIS,
					             childPageIDs[i], children.size());
					for(auto &versionedPageSet : children) {
						debug_printf("%p    version: Page id=%lld\n", THIS, versionedPageSet.first);
						for(auto &boundaryPage : versionedPageSet.second) {
							(void)boundaryPage;
							debug_printf("%p      '%s' -> Page id=%u\n", THIS, printable(boundaryPage.first).c_str(), boundaryPage.second);
>>>>>>> 2e09a214
						}
					}

					vector<VersionedBTree::VersionedKeyToPageSetT>::const_iterator cv;

					if(self->singleVersion) {
						ASSERT(children.size() == 1);
						cv = children.begin();
						nextVersion = std::numeric_limits<Version>::max();
					}
					else {
						// Find the first version greater than the current version we are writing
						cv = std::upper_bound( children.begin(), children.end(), version, [](Version a, VersionedChildrenT::value_type const &b) { return a < b.first; } );

						// If there are no versions before the one we found, just update nextVersion and continue.
						if(cv == children.begin()) {
							debug_printf("%p First version (%lld) in set is greater than current, setting nextVersion and continuing\n", THIS, cv->first);
							nextVersion = std::min(nextVersion, cv->first);
							debug_printf("%p   curr %lld next %lld\n", THIS, version, nextVersion);
							continue;
						}

						// If a version greater than the current version being written was found, update nextVersion
						if(cv != children.end()) {
							nextVersion = std::min(nextVersion, cv->first);
							debug_printf("%p   curr %lld next %lld\n", THIS, version, nextVersion);
						}

						// Go back one to the last version that was valid prior to or at the current version we are writing
						--cv;
					}

					debug_printf("%p   Using children for version %lld from this set, building version %lld\n", THIS, cv->first, version);

					// If page count isn't 1 then the root is definitely modified
					modified = modified || cv->second.size() != 1;

					// TODO:  If page ID changed in singleVersion mode then root is modified

					// Add the children at this version to the child entries list for the current version being built.
					for (auto &childPage : cv->second) {
<<<<<<< HEAD
						RedwoodRecordRef entry = childPage.first;
						entry.value = StringRef((unsigned char *)&childPage.second, sizeof(uint32_t));
						debug_printf("%p  Adding child page %s\n", THIS, entry.toString().c_str());
						childEntries.push_back(entry);
=======
						debug_printf("%p  Adding child page '%s'\n", THIS, printable(childPage.first).c_str());
						childEntries.emplace_back(childPage.first, StringRef((unsigned char *)&childPage.second, sizeof(uint32_t)));
>>>>>>> 2e09a214
					}
				}

				debug_printf("%p Finished pass through futurechildren.  childEntries=%lu  version=%lld  nextVersion=%lld\n", THIS, childEntries.size(), version, nextVersion);

				if(modified) {
					// If all children were deleted then this page should be deleted as of the new version
					// Note that if a single range clear covered the entire page then we should not get this far
					if(childEntries.empty()) {
						if(self->singleVersion) {
							debug_printf("%p All internal page children were deleted #2 at version %lld\n", THIS, version);
						}
						else {
							VersionedKeyToPageSetT c({version, {} });
							debug_printf("%p All internal page children were deleted #3 at version %lld, adding %s\n", THIS, version, toString(c).c_str());
							result.push_back(c);
						}
					}
					else {
						// TODO: Track split points across iterations of this loop, so that they don't shift unnecessarily and
						// cause unnecessary path copying

						IPager *pager = self->m_pager;
						std::vector<BoundaryAndPage> pages = buildPages(false, *lowerBound, *upperBound, childEntries, 0, [pager](){ return pager->newPageBuffer(); }, self->m_usablePageSizeOverride);

						// Write page(s), use version 0 to replace latest version if only writing one page
						Version writeVersion = self->singleVersion ? self->getLastCommittedVersion() + 1 : version;
						std::vector<LogicalPageID> newPageIDs = self->writePages(pages, writeVersion, root, page, upperBound, THIS);

						// If this commitSubtree() is operating on the root, write new levels if needed until until we're returning a single page
						if(root == self->m_root) {
							self->buildNewRoot(writeVersion, pages, newPageIDs, page);
						}

						result.resize(result.size()+1);
						result.back().first = writeVersion;

						for(int i=0; i<pages.size(); i++)
							result.back().second.push_back( {pages[i].lowerBound, newPageIDs[i]} );

						debug_printf("%p Added versioned child set #3: %s\n", THIS, toString(result.back()).c_str());
					}
				}
				else {
					debug_printf("%p Version 0 has no changes\n", THIS);
					result.push_back({0, {{*lowerBound, root}}});
					debug_printf("%p Added versioned child set #4: %s\n", THIS, toString(result.back()).c_str());
				}

				if (nextVersion == std::numeric_limits<Version>::max())
					break;
				version = nextVersion;
			}

			debug_printf("%p DONE.\n", THIS);
			return result;
		}
	}

	ACTOR static Future<Void> commit_impl(VersionedBTree *self) {
		state MutationBufferT *mutations = self->m_pBuffer;

		// No more mutations are allowed to be written to this mutation buffer we will commit
		// at m_writeVersion, which we must save locally because it could change during commit.
		self->m_pBuffer = nullptr;
		state Version writeVersion = self->m_writeVersion;

		// The latest mutation buffer start version is the one we will now (or eventually) commit.
		state Version mutationBufferStartVersion = self->m_mutationBuffers.rbegin()->first;

		// Replace the lastCommit future with a new one and then wait on the old one
		state Promise<Void> committed;
		Future<Void> previousCommit = self->m_latestCommit;
		self->m_latestCommit = committed.getFuture();

		// Wait for the latest commit that started to be finished.
		wait(previousCommit);
		debug_printf("%s: Beginning commit of version %lld\n", self->m_name.c_str(), writeVersion);

		// Get the latest version from the pager, which is what we will read at
		Version latestVersion = wait(self->m_pager->getLatestVersion());
		debug_printf("%s: pager latestVersion %lld\n", self->m_name.c_str(), latestVersion);

		if(REDWOOD_DEBUG) {
			self->printMutationBuffer(mutations);
		}

		VersionedChildrenT newRoot = wait(commitSubtree(self, mutations, self->m_pager->getReadSnapshot(latestVersion), self->m_root, &dbBegin, &dbEnd, &dbBegin, &dbEnd));

		self->m_pager->setLatestVersion(writeVersion);
		debug_printf("%s: Committing pager %lld\n", self->m_name.c_str(), writeVersion);
		wait(self->m_pager->commit());
		debug_printf("%s: Committed version %lld\n", self->m_name.c_str(), writeVersion);

		// Now that everything is committed we must delete the mutation buffer.
		// Our buffer's start version should be the oldest mutation buffer version in the map.
		ASSERT(mutationBufferStartVersion == self->m_mutationBuffers.begin()->first);
		self->m_mutationBuffers.erase(self->m_mutationBuffers.begin());

		self->m_lastCommittedVersion = writeVersion;
		++self->counts.commits;
		committed.send(Void());

		return Void();
	}

	// InternalCursor is for seeking to and iterating over the 'internal' records (not user-visible) in the Btree.
	// These records are versioned and they can represent deletedness or partial values.
	struct InternalCursor {
	private:
		// Each InternalCursor's position is represented by a reference counted PageCursor, which links
		// to its parent PageCursor, up to a PageCursor representing a cursor on the root page.
		// PageCursors can be shared by many InternalCursors, making InternalCursor copying low overhead
		struct PageCursor : ReferenceCounted<PageCursor>, FastAllocated<PageCursor> {
			Reference<PageCursor> parent;
			LogicalPageID pageID;       // Only needed for debugging purposes
			Reference<const IPage> page;
			BTreePage::BinaryTree::Cursor cursor;

			PageCursor(LogicalPageID id, Reference<const IPage> page, Reference<PageCursor> parent = {})
				: pageID(id), page(page), parent(parent), cursor(getReader().getCursor())
			{
			}

			PageCursor(const PageCursor &toCopy) : parent(toCopy.parent), pageID(toCopy.pageID), page(toCopy.page), cursor(toCopy.cursor) {
			}

			// Convenience method for copying a PageCursor
			Reference<PageCursor> copy() const {
				return Reference<PageCursor>(new PageCursor(*this));
			}

			// Multiple InternalCursors can share a Page 
			BTreePage::BinaryTree::Reader & getReader() const {
				return *(BTreePage::BinaryTree::Reader *)page->userData;
			}

			bool isLeaf() const {
				const BTreePage *p = ((const BTreePage *)page->begin());
				return p->isLeaf();
			}

			Future<Reference<PageCursor>> getChild(Reference<IPagerSnapshot> pager, int usablePageSizeOverride) {
				ASSERT(!isLeaf());
				BTreePage::BinaryTree::Cursor next = cursor;
				next.moveNext();
				const RedwoodRecordRef &rec = cursor.get();
				LogicalPageID id = *(LogicalPageID *)rec.value.get().begin();
				Future<Reference<const IPage>> child = readPage(pager, id, usablePageSizeOverride, &rec, &next.getOrUpperBound());
				return map(child, [=](Reference<const IPage> page) {
					return Reference<PageCursor>(new PageCursor(id, page, Reference<PageCursor>::addRef(this)));
				});
			}

			std::string toString() const {
				return format("Page %lu, %s", pageID, cursor.valid() ? cursor.get().toString().c_str() : "<invalid>");
			}
		};

		LogicalPageID rootPageID;
		int usablePageSizeOverride;
		Reference<IPagerSnapshot> pager;
		Reference<PageCursor> pageCursor;

	public:
		InternalCursor() {
		}

		InternalCursor(Reference<IPagerSnapshot> pager, LogicalPageID root, int usablePageSizeOverride)
			: pager(pager), rootPageID(root), usablePageSizeOverride(usablePageSizeOverride) {
		}

		std::string toString() const {
			std::string r;

			Reference<PageCursor> c = pageCursor;
			int maxDepth = 0;
			while(c) {
				c = c->parent;
				++maxDepth;
			}

			c = pageCursor;
			int depth = maxDepth;
			while(c) {
				r = format("[%d/%d: %s] ", depth--, maxDepth, c->toString().c_str()) + r;
				c = c->parent;
			}
			return r;
		}

		// Returns true if cursor position is a valid leaf page record
		bool valid() const {
			return pageCursor && pageCursor->isLeaf() && pageCursor->cursor.valid();
		}

		// Returns true if cursor position is valid() and has a present record value
		bool present() {
			return valid() && pageCursor->cursor.get().value.present();
		}

		// Returns true if cursor position is present() and has an effective version <= v
		bool presentAtVersion(Version v) {
			return present() && pageCursor->cursor.get().version <= v;
		}

		// Returns true if cursor position is present() and has an effective version <= v
		bool validAtVersion(Version v) {
			return valid() && pageCursor->cursor.get().version <= v;
		}

		const RedwoodRecordRef & get() const {
			return pageCursor->cursor.get();
		}

		// Ensure that pageCursor is not shared with other cursors so we can modify it
		void ensureUnshared() {
			if(!pageCursor->isSoleOwner()) {
				pageCursor = pageCursor->copy();
			}
		}

		Future<Void> moveToRoot() {
			// If pageCursor exists follow parent links to the root
			if(pageCursor) {
				while(pageCursor->parent) {
					pageCursor = pageCursor->parent;
				}
				return Void();
			}

			// Otherwise read the root page
			Future<Reference<const IPage>> root = readPage(pager, rootPageID, usablePageSizeOverride, &dbBegin, &dbEnd);
			return map(root, [=](Reference<const IPage> p) {
				pageCursor = Reference<PageCursor>(new PageCursor(rootPageID, p));
				return Void();
			});
		}

		ACTOR Future<bool> seekLessThanOrEqual_impl(InternalCursor *self, RedwoodRecordRef query) {
			Future<Void> f = self->moveToRoot();

			// f will almost always be ready
			if(!f.isReady()) {
				wait(f);
			}

			self->ensureUnshared();

			loop {
				bool success = self->pageCursor->cursor.seekLessThanOrEqual(query);

				// Skip backwards over internal page entries that do not link to child pages
				if(!self->pageCursor->isLeaf()) {
					// While record has no value, move again
					while(success && !self->pageCursor->cursor.get().value.present()) {
						success = self->pageCursor->cursor.movePrev();
					}
				}

				if(success) {
					// If we found a record <= query at a leaf page then return success
					if(self->pageCursor->isLeaf()) {
						return true;
					}

					Reference<PageCursor> child = wait(self->pageCursor->getChild(self->pager, self->usablePageSizeOverride));
					self->pageCursor = child;
				}
				else {
					// No records <= query on this page, so move to immediate previous record at leaf level
					bool success = wait(self->move(false));
					return success;
				}
			}
		}

		Future<bool> seekLTE(RedwoodRecordRef query) {
			return seekLessThanOrEqual_impl(this, query);
		}

		ACTOR Future<bool> move_impl(InternalCursor *self, bool forward) {
			// Try to move pageCursor, if it fails to go parent, repeat until it works or root cursor can't be moved
			while(1) {
				self->ensureUnshared();
				bool success = self->pageCursor->cursor.valid() && (forward ? self->pageCursor->cursor.moveNext() : self->pageCursor->cursor.movePrev());

				// Skip over internal page entries that do not link to child pages
				if(!self->pageCursor->isLeaf()) {
					// While record has no value, move again
					while(success && !self->pageCursor->cursor.get().value.present()) {
						success = forward ? self->pageCursor->cursor.moveNext() : self->pageCursor->cursor.movePrev();
					}
				}

				// Stop if successful or there's no parent to move to
				if(success || !self->pageCursor->parent) {
					break;
				}

				// Move to parent
				self->pageCursor = self->pageCursor->parent;
			}

			// If pageCursor not valid we've reached an end of the tree
			if(!self->pageCursor->cursor.valid()) {
				return false;
			}

			// While not on a leaf page, move down to get to one.
			while(!self->pageCursor->isLeaf()) {
				// Skip over internal page entries that do not link to child pages
				while(!self->pageCursor->cursor.get().value.present()) {
					bool success = forward ? self->pageCursor->cursor.moveNext() : self->pageCursor->cursor.movePrev();
					if(!success) {
						return false;
					}
				}

				Reference<PageCursor> child = wait(self->pageCursor->getChild(self->pager, self->usablePageSizeOverride));
				bool success = forward ? child->cursor.moveFirst() : child->cursor.moveLast();
				self->pageCursor = child;
			}

			return true;
		}

		Future<bool> move(bool forward) {
			return move_impl(this, forward);
		}

		Future<bool> moveNext() {
			return move_impl(this, true);
		}
		Future<bool> movePrev() {
			return move_impl(this, false);
		}

		// Move to the first or last record of the database.
		ACTOR Future<bool> move_end(InternalCursor *self, bool begin) {
			Future<Void> f = self->moveToRoot();

			// f will almost always be ready
			if(!f.isReady()) {
				wait(f);
			}

			self->ensureUnshared();

			loop {
				// Move to first or last record in the page
				bool success = begin ? self->pageCursor->cursor.moveFirst() : self->pageCursor->cursor.moveLast();

				// Skip over internal page entries that do not link to child pages
				if(!self->pageCursor->isLeaf()) {
					// While record has no value, move past it
					while(success && !self->pageCursor->cursor.get().value.present()) {
						success = begin ? self->pageCursor->cursor.moveNext() : self->pageCursor->cursor.movePrev();
					}
				}

				// If it worked, return true if we've reached a leaf page otherwise go to the next child
				if(success) {
					if(self->pageCursor->isLeaf()) {
						return true;
					}

					Reference<PageCursor> child = wait(self->pageCursor->getChild(self->pager, self->usablePageSizeOverride));
					self->pageCursor = child;
				}
				else {
					return false;
				}
			}
		}

		Future<bool> moveFirst() {
			return move_end(this, true);
		}
		Future<bool> moveLast() {
			return move_end(this, false);
		}

	};

	// Cursor is for reading and interating over user visible KV pairs at a specific version
	// KeyValueRefs returned become invalid once the cursor is moved
	class Cursor : public IStoreCursor, public ReferenceCounted<Cursor>, public FastAllocated<Cursor>, NonCopyable  {
	public:
		Cursor(Reference<IPagerSnapshot> pageSource, LogicalPageID root, Version recordVersion, int usablePageSizeOverride)
			: m_version(recordVersion),
			m_cur1(pageSource, root, usablePageSizeOverride),
			m_cur2(m_cur1)
		{
		}

		void addref() { ReferenceCounted<Cursor>::addref(); }
		void delref() { ReferenceCounted<Cursor>::delref(); }

	private:
		Version m_version;
		// If kv is valid
		//   - kv.key references memory held by cur1
		//   - If cur1 points to a non split KV pair
		//       - kv.value references memory held by cur1
		//       - cur2 points to the next internal record after cur1
		//     Else
		//       - kv.value references memory in arena
		//       - cur2 points to the first internal record of the split KV pair
		InternalCursor m_cur1;
		InternalCursor m_cur2;
		Arena m_arena;
		Optional<KeyValueRef> m_kv;

	public:
		virtual Future<Void> findEqual(KeyRef key) { return find_impl(this, key, true, 0); }
		virtual Future<Void> findFirstEqualOrGreater(KeyRef key, bool needValue, int prefetchNextBytes) { return find_impl(this, key, needValue, 1); }
		virtual Future<Void> findLastLessOrEqual(KeyRef key, bool needValue, int prefetchPriorBytes) { return find_impl(this, key, needValue, -1); }

		virtual Future<Void> next(bool needValue) { return move(this, true, needValue); }
		virtual Future<Void> prev(bool needValue) { return move(this, false, needValue); }

		virtual bool isValid() {
			return m_kv.present();
		}

		virtual KeyRef getKey() {
			return m_kv.get().key;
		}

		//virtual StringRef getCompressedKey() = 0;
		virtual ValueRef getValue() {
			return m_kv.get().value;
		}

		// TODO: Either remove this method or change the contract so that key and value strings returned are still valid after the cursor is
		// moved and allocate them in some arena that this method resets.
		virtual void invalidateReturnedStrings() {
		}

		std::string toString() const {
			std::string r;
			r += format("Cursor(%p) ver: %lld ", this, m_version);
			if(m_kv.present()) {
				r += format("  KV: '%s' -> '%s'\n", m_kv.get().key.printable().c_str(), m_kv.get().value.printable().c_str());
			}
			else {
				r += "  KV: <np>\n";
			}
			r += format("  Cur1: %s\n", m_cur1.toString().c_str());
			r += format("  Cur2: %s\n", m_cur2.toString().c_str());

			return r;
		}

	private:
		// find key in tree closest to or equal to key (at this cursor's version)
		// for less than or equal use cmp < 0
		// for greater than or equal use cmp > 0
		// for equal use cmp == 0
		ACTOR static Future<Void> find_impl(Cursor *self, KeyRef key, bool needValue, int cmp) {
			// Search for the last key at or before (key, version, \xff)
			state RedwoodRecordRef query(key, self->m_version, {}, 0, std::numeric_limits<int32_t>::max());
			self->m_kv.reset();

			wait(success(self->m_cur1.seekLTE(query)));
			debug_printf("find%sE(%s): %s\n", cmp > 0 ? "GT" : (cmp == 0 ? "" : "LT"), query.toString().c_str(), self->toString().c_str());

			// If we found the target key with a present value then return it as it is valid for any cmp type
			if(self->m_cur1.present() && self->m_cur1.get().key == key) {
				debug_printf("Target key found, reading full KV pair.  Cursor: %s\n", self->toString().c_str());
				wait(self->readFullKVPair(self));
				return Void();
			}

			// Mode is ==, so if we're still here we didn't find it.
			if(cmp == 0) {
				return Void();
			}

			// Mode is >=, so if we're here we have to go to the next present record at the target version
			// because the seek done above was <= query
			if(cmp > 0) {
				// icur is at a record < query or invalid.

				// If cursor is invalid, try to go to start of tree
				if(!self->m_cur1.valid()) {
					bool valid = wait(self->m_cur1.moveFirst());
					if(!valid) {
						self->m_kv.reset();
						return Void();
					}
				}
				else {
					loop {
						bool valid = wait(self->m_cur1.move(true));
						if(!valid) {
							self->m_kv.reset();
							return Void();
						}

						if(self->m_cur1.get().key > key) {
							break;
						}
					}
				}

				// Get the next present key at the target version.  Handles invalid cursor too.
				wait(self->next(needValue));
			}
			else if(cmp < 0) {
				// Mode is <=, which is the same as the seekLTE(query)
				if(!self->m_cur1.valid()) {
					self->m_kv.reset();
					return Void();
				}

				// Move to previous present kv pair at the target version
				wait(self->prev(needValue));
			}

			return Void();
		}

		// TODO: use needValue
		ACTOR static Future<Void> move(Cursor *self, bool fwd, bool needValue) {
			debug_printf("Cursor::move(%d): Cursor = %s\n", fwd, self->toString().c_str());
			ASSERT(self->m_cur1.valid());

			// If kv is present then the key/version at cur1 was already returned so move to a new key
			// Move cur1 until failure or a new key is found, keeping prior record visited in cur2
			if(self->m_kv.present()) {
				ASSERT(self->m_cur1.valid());
				loop {
					self->m_cur2 = self->m_cur1;
					bool valid = wait(self->m_cur1.move(fwd));
					if(!valid || self->m_cur1.get().key != self->m_cur2.get().key) {
						break;
					}
				}
			}

			// Given two consecutive cursors c1 and c2, c1 represents a returnable record if
			//    c1.presentAtVersion(v) || (!c2.validAtVersion() || c2.get().key != c1.get().key())
			// Note the distinction between 'present' and 'valid'.  Present means the value for the key
			// exists at the version (but could be the empty string) while valid just means the internal
			// record is in effect at that version but it could indicate that the key was cleared and
			// no longer exists from the user's perspective at that version
			//
			// cur2 must be the record immediately after cur1
			// TODO:  This may already be the case, store state to track this condition and avoid the reset here
			if(self->m_cur1.valid()) {
				self->m_cur2 = self->m_cur1;
				wait(success(self->m_cur2.move(true)));
			}

			while(self->m_cur1.valid()) {

				if(self->m_cur1.presentAtVersion(self->m_version) &&
					(!self->m_cur2.validAtVersion(self->m_version) ||
					self->m_cur2.get().key != self->m_cur1.get().key)
				) {
					wait(readFullKVPair(self));
					return Void();
				}

				if(fwd) {
					// Moving forward, move cur2 forward and keep cur1 pointing to the prior (predecessor) record
					debug_printf("Cursor::move(%d): Moving forward, Cursor = %s\n", fwd, self->toString().c_str());
					self->m_cur1 = self->m_cur2;
					wait(success(self->m_cur2.move(true)));
				}
				else {
					// Moving backward, move cur1 backward and keep cur2 pointing to the prior (successor) record
					debug_printf("Cursor::move(%d): Moving backward, Cursor = %s\n", fwd, self->toString().c_str());
					self->m_cur2 = self->m_cur1;
					wait(success(self->m_cur1.move(false)));
				}

			}

			self->m_kv.reset();
			debug_printf("Cursor::move(%d): Exit, end of db reached.  Cursor = %s\n", fwd, self->toString().c_str());
			return Void();
		}

		// Read all of the current key-value record starting at cur1 into kv
		ACTOR static Future<Void> readFullKVPair(Cursor *self) {
			self->m_arena = Arena();
			const RedwoodRecordRef &rec = self->m_cur1.get();
	
			debug_printf("readFullKVPair:  Starting at %s\n", self->toString().c_str());

			// Unsplit value, cur1 will hold the key and value memory
			if(!rec.isMultiPart()) {
				self->m_kv = KeyValueRef(rec.key, rec.value.get());
				debug_printf("readFullKVPair:  Unsplit, exit.  %s\n", self->toString().c_str());

				return Void();
			}

			// Split value, need to coalesce split value parts into a buffer in arena,
			// after which cur1 will point to the first part and kv.key will reference its key
			ASSERT(rec.chunk.start + rec.value.get().size() == rec.chunk.total);

			debug_printf("readFullKVPair:  Split, totalsize %d  %s\n", rec.chunk.total, self->toString().c_str());

			// Allocate space for the entire value in the same arena as the key
			state int bytesLeft = rec.chunk.total;
			state StringRef dst = makeString(bytesLeft, self->m_arena);

			loop {
				const RedwoodRecordRef &rec = self->m_cur1.get();

				debug_printf("readFullKVPair:  Adding chunk %s\n", rec.toString().c_str());

				int partSize = rec.value.get().size();
				memcpy(mutateString(dst) + rec.chunk.start, rec.value.get().begin(), partSize);
				bytesLeft -= partSize;
				if(bytesLeft == 0) {
					self->m_kv = KeyValueRef(rec.key, dst);
					return Void();
				}
				ASSERT(bytesLeft > 0);
				// Move backward
				bool success = wait(self->m_cur1.move(false));
				ASSERT(success);
			}
		}
	};

};

RedwoodRecordRef VersionedBTree::dbBegin(StringRef(), 0);
RedwoodRecordRef VersionedBTree::dbEnd(LiteralStringRef("\xff\xff\xff\xff"), std::numeric_limits<Version>::max());
VersionedBTree::Counts VersionedBTree::counts;

ACTOR template<class T>
Future<T> catchError(Promise<Void> error, Future<T> f) {
	try {
		T result = wait(f);
		return result;
	} catch(Error &e) {
		if(e.code() != error_code_actor_cancelled && error.canBeSet())
			error.sendError(e);
		throw;
	}
}

class KeyValueStoreRedwoodUnversioned : public IKeyValueStore {
public:
	KeyValueStoreRedwoodUnversioned(std::string filePrefix, UID logID) : m_filePrefix(filePrefix) {
		// TODO: This constructor should really just take an IVersionedStore
		IPager *pager = new IndirectShadowPager(filePrefix);
		m_tree = new VersionedBTree(pager, filePrefix, true, pager->getUsablePageSize());
		m_init = catchError(init_impl(this));
	}

	virtual Future<Void> init() {
		return m_init;
	}

	ACTOR Future<Void> init_impl(KeyValueStoreRedwoodUnversioned *self) {
		TraceEvent(SevInfo, "RedwoodInit").detail("FilePrefix", self->m_filePrefix);
		wait(self->m_tree->init());
		Version v = wait(self->m_tree->getLatestVersion());
		self->m_tree->setWriteVersion(v + 1);
		TraceEvent(SevInfo, "RedwoodInitComplete").detail("FilePrefix", self->m_filePrefix);
		return Void();
	}

	ACTOR void shutdown(KeyValueStoreRedwoodUnversioned *self, bool dispose) {
		TraceEvent(SevInfo, "RedwoodShutdown").detail("FilePrefix", self->m_filePrefix).detail("Dispose", dispose);
		if(self->m_error.canBeSet()) {
			self->m_error.sendError(actor_cancelled());  // Ideally this should be shutdown_in_progress
		}
		self->m_init.cancel();
		Future<Void> closedFuture = self->m_tree->onClosed();
		if(dispose)
			self->m_tree->dispose();
		else
			self->m_tree->close();
		wait(closedFuture);
		self->m_closed.send(Void());
		TraceEvent(SevInfo, "RedwoodShutdownComplete").detail("FilePrefix", self->m_filePrefix).detail("Dispose", dispose);
		delete self;
	}

	virtual void close() {
		shutdown(this, false);
	}

	virtual void dispose() {
		shutdown(this, true);
	}

	virtual Future< Void > onClosed() {
		return m_closed.getFuture();
	}

	Future<Void> commit(bool sequential = false) {
		Future<Void> c = m_tree->commit();
		m_tree->setWriteVersion(m_tree->getWriteVersion() + 1);
		return catchError(c);
	}

	virtual KeyValueStoreType getType() {
		return KeyValueStoreType::SSD_REDWOOD_V1;
	}

	virtual StorageBytes getStorageBytes() {
		return m_tree->getStorageBytes();
	}

	virtual Future< Void > getError() {
		return delayed(m_error.getFuture());
	};

	void clear(KeyRangeRef range, const Arena* arena = 0) {
		debug_printf("CLEAR %s\n", printable(range).c_str());
		m_tree->clear(range);
	}

    virtual void set( KeyValueRef keyValue, const Arena* arena = NULL ) {
		debug_printf("SET %s\n", keyValue.key.printable().c_str());
		m_tree->set(keyValue);
	}

	virtual Future< Standalone< VectorRef< KeyValueRef > > > readRange(KeyRangeRef keys, int rowLimit = 1<<30, int byteLimit = 1<<30) {
		debug_printf("READRANGE %s\n", printable(keys).c_str());
		return catchError(readRange_impl(this, keys, rowLimit, byteLimit));
	}

	ACTOR static Future< Standalone< VectorRef< KeyValueRef > > > readRange_impl(KeyValueStoreRedwoodUnversioned *self, KeyRange keys, int rowLimit, int byteLimit) {
		self->m_tree->counts.getRanges++;
		state Standalone<VectorRef<KeyValueRef>> result;
		state int accumulatedBytes = 0;
		ASSERT( byteLimit > 0 );

		state Reference<IStoreCursor> cur = self->m_tree->readAtVersion(self->m_tree->getLastCommittedVersion());

		if(rowLimit >= 0) {
			wait(cur->findFirstEqualOrGreater(keys.begin, true, 0));
			while(cur->isValid() && cur->getKey() < keys.end) {
				KeyValueRef kv(KeyRef(result.arena(), cur->getKey()), ValueRef(result.arena(), cur->getValue()));
				accumulatedBytes += kv.expectedSize();
				result.push_back(result.arena(), kv);
				if(--rowLimit == 0 || accumulatedBytes >= byteLimit) {
					break;
				}
				wait(cur->next(true));
			}
		} else {
			wait(cur->findLastLessOrEqual(keys.end, true, 0));
			if(cur->isValid() && cur->getKey() == keys.end)
				wait(cur->prev(true));

			while(cur->isValid() && cur->getKey() >= keys.begin) {
				KeyValueRef kv(KeyRef(result.arena(), cur->getKey()), ValueRef(result.arena(), cur->getValue()));
				accumulatedBytes += kv.expectedSize();
				result.push_back(result.arena(), kv);
				if(--rowLimit == 0 || accumulatedBytes >= byteLimit) {
					break;
				}
				wait(cur->prev(true));
			}
		}
		return result;
	}

	ACTOR static Future< Optional<Value> > readValue_impl(KeyValueStoreRedwoodUnversioned *self, Key key, Optional< UID > debugID) {
		self->m_tree->counts.gets++;
		state Reference<IStoreCursor> cur = self->m_tree->readAtVersion(self->m_tree->getLastCommittedVersion());

		wait(cur->findEqual(key));
		if(cur->isValid()) {
			return cur->getValue();
		}
		return Optional<Value>();
	}

	virtual Future< Optional< Value > > readValue(KeyRef key, Optional< UID > debugID = Optional<UID>()) {
		return catchError(readValue_impl(this, key, debugID));
	}

	ACTOR static Future< Optional<Value> > readValuePrefix_impl(KeyValueStoreRedwoodUnversioned *self, Key key, int maxLength, Optional< UID > debugID) {
		self->m_tree->counts.gets++;
		state Reference<IStoreCursor> cur = self->m_tree->readAtVersion(self->m_tree->getLastCommittedVersion());

		wait(cur->findEqual(key));
		if(cur->isValid()) {
			Value v = cur->getValue();
			int len = std::min(v.size(), maxLength);
			return Value(cur->getValue().substr(0, len));
		}
		return Optional<Value>();
	}

	virtual Future< Optional< Value > > readValuePrefix(KeyRef key, int maxLength, Optional< UID > debugID = Optional<UID>()) {
		return catchError(readValuePrefix_impl(this, key, maxLength, debugID));
	}

	virtual ~KeyValueStoreRedwoodUnversioned() {
	};

private:
	std::string m_filePrefix;
	VersionedBTree *m_tree;
	Future<Void> m_init;
	Promise<Void> m_closed;
	Promise<Void> m_error;

	template <typename T> inline Future<T> catchError(Future<T> f) {
		return ::catchError(m_error, f);
	}
};

IKeyValueStore* keyValueStoreRedwoodV1( std::string const& filename, UID logID) {
	return new KeyValueStoreRedwoodUnversioned(filename, logID);
}

int randomSize(int max) {
<<<<<<< HEAD
	int n = pow(g_random->random01(), 3) * max;
	return n;
=======
	return g_random->randomInt(0, max);
>>>>>>> 2e09a214
}

KeyValue randomKV(int keySize = 10, int valueSize = 5) {
	int kLen = randomSize(1 + keySize);
	int vLen = valueSize > 0 ? randomSize(valueSize) : 0;
	KeyValue kv;
	kv.key = makeString(kLen, kv.arena());
	kv.value = makeString(vLen, kv.arena());
	for(int i = 0; i < kLen; ++i)
		mutateString(kv.key)[i] = (uint8_t)g_random->randomInt('a', 'm');
	for(int i = 0; i < vLen; ++i)
		mutateString(kv.value)[i] = (uint8_t)g_random->randomInt('n', 'z');
	return kv;
}

ACTOR Future<int> verifyRange(VersionedBTree *btree, Key start, Key end, Version v, std::map<std::pair<std::string, Version>, Optional<std::string>> *written, int *pErrorCount) {
	state int errors = 0;
	if(end <= start)
		end = keyAfter(start);

	state std::map<std::pair<std::string, Version>, Optional<std::string>>::const_iterator i =    written->lower_bound(std::make_pair(start.toString(), 0));
	state std::map<std::pair<std::string, Version>, Optional<std::string>>::const_iterator iEnd = written->upper_bound(std::make_pair(end.toString(),   0));
	state std::map<std::pair<std::string, Version>, Optional<std::string>>::const_iterator iLast;

	state Reference<IStoreCursor> cur = btree->readAtVersion(v);
	debug_printf("VerifyRange(@%lld, %s, %s): Start cur=%p\n", v, start.toString().c_str(), end.toString().c_str(), cur.getPtr());

	// Randomly use the cursor for something else first.
	if(g_random->coinflip()) {
		state Key randomKey = randomKV().key;
		debug_printf("VerifyRange(@%lld, %s, %s): Dummy seek to '%s'\n", v, start.toString().c_str(), end.toString().c_str(), randomKey.toString().c_str());
		wait(g_random->coinflip() ? cur->findFirstEqualOrGreater(randomKey, true, 0) : cur->findLastLessOrEqual(randomKey, true, 0));
	}

	debug_printf("VerifyRange(@%lld, %s, %s): Actual seek\n", v, start.toString().c_str(), end.toString().c_str());
	wait(cur->findFirstEqualOrGreater(start, true, 0));

	state std::vector<KeyValue> results;

	while(cur->isValid() && cur->getKey() < end) {
		// Find the next written kv pair that would be present at this version
		while(1) {
			iLast = i;
			if(i == iEnd)
				break;
			++i;

			if(iLast->first.second <= v
				&& iLast->second.present()
				&& (
					i == iEnd
					|| i->first.first != iLast->first.first
					|| i->first.second > v
				)
			) {
				debug_printf("VerifyRange(@%lld, %s, %s) Found key in written map: %s\n", v, start.toString().c_str(), end.toString().c_str(), iLast->first.first.c_str());
				break;
			}
		}

		if(iLast == iEnd) {
<<<<<<< HEAD
			++errors;
			++*pErrorCount;
			printf("VerifyRange(@%lld, %s, %s) ERROR: Tree key '%s' vs nothing in written map.\n", v, start.toString().c_str(), end.toString().c_str(), cur->getKey().toString().c_str());
=======
			errors += 1;
			printf("VerifyRange(@%" PRId64 ", %s, %s) ERROR: Tree key '%s' vs nothing in written map.\n", v, start.toString().c_str(), end.toString().c_str(), cur->getKey().toString().c_str());
>>>>>>> 2e09a214
			break;
		}

		if(cur->getKey() != iLast->first.first) {
<<<<<<< HEAD
			++errors;
			++*pErrorCount;
			printf("VerifyRange(@%lld, %s, %s) ERROR: Tree key '%s' vs written '%s'\n", v, start.toString().c_str(), end.toString().c_str(), cur->getKey().toString().c_str(), iLast->first.first.c_str());
			break;
		}
		if(cur->getValue() != iLast->second.get()) {
			++errors;
			++*pErrorCount;
			printf("VerifyRange(@%lld, %s, %s) ERROR: Tree key '%s' has tree value '%s' vs written '%s'\n", v, start.toString().c_str(), end.toString().c_str(), cur->getKey().toString().c_str(), cur->getValue().toString().c_str(), iLast->second.get().c_str());
=======
			errors += 1;
			printf("VerifyRange(@%" PRId64 ", %s, %s) ERROR: Tree key '%s' vs written '%s'\n", v, start.toString().c_str(), end.toString().c_str(), cur->getKey().toString().c_str(), iLast->first.first.c_str());
			break;
		}
		if(cur->getValue() != iLast->second.get()) {
			errors += 1;
			printf("VerifyRange(@%" PRId64 ", %s, %s) ERROR: Tree key '%s' has tree value '%s' vs written '%s'\n", v, start.toString().c_str(), end.toString().c_str(), cur->getKey().toString().c_str(), cur->getValue().toString().c_str(), iLast->second.get().c_str());
>>>>>>> 2e09a214
			break;
		}

		ASSERT(errors == 0);

		results.push_back(KeyValue(KeyValueRef(cur->getKey(), cur->getValue())));
		wait(cur->next(true));
	}

	// Make sure there are no further written kv pairs that would be present at this version.
	while(1) {
		iLast = i;
		if(i == iEnd)
			break;
		++i;
		if(iLast->first.second <= v
			&& iLast->second.present()
			&& (
				i == iEnd
				|| i->first.first != iLast->first.first
				|| i->first.second > v
			)
		)
			break;
	}

	if(iLast != iEnd) {
<<<<<<< HEAD
		++errors;
		++*pErrorCount;
		printf("VerifyRange(@%lld, %s, %s) ERROR: Tree range ended but written has @%lld '%s'\n", v, start.toString().c_str(), end.toString().c_str(), iLast->first.second, iLast->first.first.c_str());
	}

	debug_printf("VerifyRangeReverse(@%lld, %s, %s): start\n", v, start.toString().c_str(), end.toString().c_str());

	// Randomly use a new cursor for the reverse range read but only if version history is available
	if(!btree->isSingleVersion() && g_random->coinflip()) {
=======
		errors += 1;
		printf("VerifyRange(@%" PRId64 ", %s, %s) ERROR: Tree range ended but written has @%" PRId64 " '%s'\n", v, start.toString().c_str(), end.toString().c_str(), iLast->first.second, iLast->first.first.c_str());
	}

	debug_printf("VerifyRangeReverse '%s' to '%s' @%" PRId64 "\n", printable(start).c_str(), printable(end).c_str(), v);
	// Randomly use a new cursor for the revere range read
	if(g_random->coinflip()) {
>>>>>>> 2e09a214
		cur = btree->readAtVersion(v);
	}

	// Now read the range from the tree in reverse order and compare to the saved results
	wait(cur->findLastLessOrEqual(end, true, 0));
	if(cur->isValid() && cur->getKey() == end)
		wait(cur->prev(true));

	state std::vector<KeyValue>::const_reverse_iterator r = results.rbegin();

	while(cur->isValid() && cur->getKey() >= start) {
		if(r == results.rend()) {
<<<<<<< HEAD
			++errors;
			++*pErrorCount;
			printf("VerifyRangeReverse(@%lld, %s, %s) ERROR: Tree key '%s' vs nothing in written map.\n", v, start.toString().c_str(), end.toString().c_str(), cur->getKey().toString().c_str());
=======
			errors += 1;
			printf("VerifyRangeReverse(@%" PRId64 ", %s, %s) ERROR: Tree key '%s' vs nothing in written map.\n", v, start.toString().c_str(), end.toString().c_str(), cur->getKey().toString().c_str());
>>>>>>> 2e09a214
			break;
		}

		if(cur->getKey() != r->key) {
<<<<<<< HEAD
			++errors;
			++*pErrorCount;
			printf("VerifyRangeReverse(@%lld, %s, %s) ERROR: Tree key '%s' vs written '%s'\n", v, start.toString().c_str(), end.toString().c_str(), cur->getKey().toString().c_str(), r->key.toString().c_str());
			break;
		}
		if(cur->getValue() != r->value) {
			++errors;
			++*pErrorCount;
			printf("VerifyRangeReverse(@%lld, %s, %s) ERROR: Tree key '%s' has tree value '%s' vs written '%s'\n", v, start.toString().c_str(), end.toString().c_str(), cur->getKey().toString().c_str(), cur->getValue().toString().c_str(), r->value.toString().c_str());
=======
			errors += 1;
			printf("VerifyRangeReverse(@%" PRId64 ", %s, %s) ERROR: Tree key '%s' vs written '%s'\n", v, start.toString().c_str(), end.toString().c_str(), cur->getKey().toString().c_str(), r->key.toString().c_str());
			break;
		}
		if(cur->getValue() != r->value) {
			errors += 1;
			printf("VerifyRangeReverse(@%" PRId64 ", %s, %s) ERROR: Tree key '%s' has tree value '%s' vs written '%s'\n", v, start.toString().c_str(), end.toString().c_str(), cur->getKey().toString().c_str(), cur->getValue().toString().c_str(), r->value.toString().c_str());
>>>>>>> 2e09a214
			break;
		}

		++r;
		wait(cur->prev(true));
	}

	if(r != results.rend()) {
<<<<<<< HEAD
		++errors;
		++*pErrorCount;
		printf("VerifyRangeReverse(@%lld, %s, %s) ERROR: Tree range ended but written has '%s'\n", v, start.toString().c_str(), end.toString().c_str(), r->key.toString().c_str());
=======
		errors += 1;
		printf("VerifyRangeReverse(@%" PRId64 ", %s, %s) ERROR: Tree range ended but written has '%s'\n", v, start.toString().c_str(), end.toString().c_str(), r->key.toString().c_str());
>>>>>>> 2e09a214
	}

	return errors;
}

ACTOR Future<int> verifyAll(VersionedBTree *btree, Version maxCommittedVersion, std::map<std::pair<std::string, Version>, Optional<std::string>> *written, int *pErrorCount) {
	// Read back every key at every version set or cleared and verify the result.
	state std::map<std::pair<std::string, Version>, Optional<std::string>>::const_iterator i = written->cbegin();
	state std::map<std::pair<std::string, Version>, Optional<std::string>>::const_iterator iEnd = written->cend();
	state int errors = 0;

	while(i != iEnd) {
		state std::string key = i->first.first;
		state Version ver = i->first.second;
		if(ver <= maxCommittedVersion) {
			state Optional<std::string> val = i->second;

			state Reference<IStoreCursor> cur = btree->readAtVersion(ver);

			debug_printf("Verifying @%lld '%s'\n", ver, key.c_str());
			state Arena arena;
			wait(cur->findEqual(KeyRef(arena, key)));

			if(val.present()) {
				if(!(cur->isValid() && cur->getKey() == key && cur->getValue() == val.get())) {
					++errors;
					++*pErrorCount;
					if(!cur->isValid())
						printf("Verify ERROR: key_not_found: '%s' -> '%s' @%" PRId64 "\n", key.c_str(), val.get().c_str(), ver);
					else if(cur->getKey() != key)
						printf("Verify ERROR: key_incorrect: found '%s' expected '%s' @%" PRId64 "\n", cur->getKey().toString().c_str(), key.c_str(), ver);
					else if(cur->getValue() != val.get())
						printf("Verify ERROR: value_incorrect: for '%s' found '%s' expected '%s' @%" PRId64 "\n", cur->getKey().toString().c_str(), cur->getValue().toString().c_str(), val.get().c_str(), ver);
				}
			} else {
				if(cur->isValid() && cur->getKey() == key) {
					++errors;
<<<<<<< HEAD
					++*pErrorCount;
					printf("Verify ERROR: cleared_key_found: '%s' -> '%s' @%lld\n", key.c_str(), cur->getValue().toString().c_str(), ver);
=======
					printf("Verify ERROR: cleared_key_found: '%s' -> '%s' @%" PRId64 "\n", key.c_str(), cur->getValue().toString().c_str(), ver);
>>>>>>> 2e09a214
				}
			}
		}
		++i;
	}
	return errors;
}

ACTOR Future<Void> verify(VersionedBTree *btree, FutureStream<Version> vStream, std::map<std::pair<std::string, Version>, Optional<std::string>> *written, int *pErrorCount, bool serial) {
	state Future<int> vall;
	state Future<int> vrange;

	try {
		loop {
			state Version v = waitNext(vStream);

			if(btree->isSingleVersion()) {
				v = btree->getLastCommittedVersion();
				debug_printf("Verifying at latest committed version %lld\n", v);
				vall = verifyRange(btree, LiteralStringRef(""), LiteralStringRef("\xff\xff"), v, written, pErrorCount);
				if(serial) {
					wait(success(vall));
				}
				vrange = verifyRange(btree, randomKV().key, randomKV().key, v, written, pErrorCount);
				if(serial) {
					wait(success(vrange));
				}
			}
			else {
				debug_printf("Verifying through version %lld\n", v);
				vall = verifyAll(btree, v, written, pErrorCount);
				if(serial) {
					wait(success(vall));
				}
				vrange = verifyRange(btree, randomKV().key, randomKV().key, g_random->randomInt(1, v + 1), written, pErrorCount);
				if(serial) {
					wait(success(vrange));
				}
			}
			wait(success(vall) && success(vrange));

			int errors = vall.get() + vrange.get();

			debug_printf("Verified through version %lld, %d errors\n", v, errors);

			if(*pErrorCount != 0)
				break;
		}
	} catch(Error &e) {
		if(e.code() != error_code_end_of_stream) {
			throw;
		}
	}
	return Void();
}

// Does a random range read, doesn't trap/report errors
ACTOR Future<Void> randomReader(VersionedBTree *btree) {
	state Reference<IStoreCursor> cur;
	loop {
		wait(yield());
		if(!cur || g_random->random01() > .1) {
			Version v = btree->getLastCommittedVersion();
			if(!btree->isSingleVersion()) {
				 v = g_random->randomInt(1, v + 1);
			}
			cur = btree->readAtVersion(v);
		}

		state KeyValue kv = randomKV(10, 0);
		wait(cur->findFirstEqualOrGreater(kv.key, true, 0));
		state int c = g_random->randomInt(0, 100);
		while(cur->isValid() && c-- > 0) {
			wait(success(cur->next(true)));
			wait(yield());
		}
	}
}

struct SplitStringRef {
	StringRef a;
	StringRef b;

	SplitStringRef(StringRef a = StringRef(), StringRef b = StringRef()) : a(a), b(b) {
	}

	SplitStringRef getSplitPrefix(int len) const {
		if(len <= a.size()) {
			return SplitStringRef(a.substr(0, len));
		}
		len -= a.size();
		ASSERT(b.size() <= len);
		return SplitStringRef(a, b.substr(0, len));
	}

	StringRef getContiguousPrefix(int len, Arena &arena) const {
		if(len <= a.size()) {
			return a.substr(0, len);
		}
		StringRef c = makeString(len, arena);
		memcpy(mutateString(c), a.begin(), a.size());
		len -= a.size();
		memcpy(mutateString(c) + a.size(), b.begin(), len);
		return c;
	}

	int compare(const SplitStringRef &rhs) const {
		// TODO: Rewrite this..
		Arena a;
		StringRef self = getContiguousPrefix(size(), a);
		StringRef other = rhs.getContiguousPrefix(rhs.size(), a);
		return self.compare(other);
	}

	int compare(const StringRef &rhs) const {
		// TODO: Rewrite this..
		Arena a;
		StringRef self = getContiguousPrefix(size(), a);
		return self.compare(rhs);
	}

	int size() const {
		return a.size() + b.size();
	}

	std::string toString() const {
		return format("%s%s", a.toString().c_str(), b.toString().c_str());
	}

	std::string toHexString() const {
		return format("%s%s", a.toHexString().c_str(), b.toHexString().c_str());
	}
};

struct IntIntPair {
	IntIntPair() {}
	IntIntPair(int k, int v) : k(k), v(v) {}

	IntIntPair(Arena &arena, const IntIntPair &toCopy) {
		*this = toCopy;
	}

	struct Delta {
		int dk;
		int dv;

		IntIntPair apply(const IntIntPair &prev, const IntIntPair &next, Arena arena) {
			return {prev.k + dk, prev.v + dv};
		}

		int size() const {
			return sizeof(Delta);
		}

		std::string toString() const {
			return format("DELTA{dk=%d(0x%x) dv=%d(0x%x)}", dk, dk, dv, dv);
		}
	};

	int compare(const IntIntPair &rhs) const {
		//printf("compare %s to %s\n", toString().c_str(), rhs.toString().c_str());
		return k - rhs.k;
	}

	bool operator==(const IntIntPair &rhs) const {
		return k == rhs.k;
	}

	int deltaSize(const IntIntPair &base) const {
		return sizeof(Delta);
	}

	void writeDelta(Delta &d, const IntIntPair &prev, const IntIntPair &next) const {
		// Always borrow from prev
		d.dk = k - prev.k;
		d.dv = v - prev.v;
	}

	int k;
	int v;

	std::string toString() const {
		return format("{k=%d(0x%x) v=%d(0x%x)}", k, k, v, v);
	}
};

TEST_CASE("!/redwood/mutableDeltaTreeCorrectnessRedwoodRecord") {
	const int N = 200;

	RedwoodRecordRef prev;
	RedwoodRecordRef next(LiteralStringRef("\xff\xff\xff\xff"));

	Arena arena;
	std::vector<RedwoodRecordRef> items;
	for(int i = 0; i < N; ++i) {
		std::string k = g_random->randomAlphaNumeric(30);
		std::string v = g_random->randomAlphaNumeric(30);
		RedwoodRecordRef rec;
		rec.key = StringRef(arena, k);
		rec.version = g_random->coinflip() ? g_random->randomInt64(0, std::numeric_limits<Version>::max()) : invalidVersion;
		if(g_random->coinflip()) {
			rec.value = StringRef(arena, v);
			if(g_random->coinflip()) {
				rec.chunk.start = g_random->randomInt(0, 5000);
				rec.chunk.total = rec.chunk.start + v.size() + g_random->randomInt(0, 5000);
			}
		}
		items.push_back(rec);
		//printf("i=%d %s\n", i, items.back().toString().c_str());
	}
	std::sort(items.begin(), items.end());

	DeltaTree<RedwoodRecordRef> *tree = (DeltaTree<RedwoodRecordRef> *) new uint8_t[N * 100];

	tree->build(&items[0], &items[items.size()], &prev, &next);

	printf("Count=%d  Size=%d  InitialDepth=%d\n", (int)items.size(), (int)tree->size(), (int)tree->initialDepth);
	debug_printf("Data(%p): %s\n", tree, StringRef((uint8_t *)tree, tree->size()).toHexString().c_str());

	DeltaTree<RedwoodRecordRef>::Reader r(tree, &prev, &next);
	DeltaTree<RedwoodRecordRef>::Cursor fwd = r.getCursor();
	DeltaTree<RedwoodRecordRef>::Cursor rev = r.getCursor();

	ASSERT(fwd.moveFirst());
	ASSERT(rev.moveLast());
	int i = 0;
	while(1) {
		if(fwd.get() != items[i]) {
			printf("forward iterator i=%d\n  %s found\n  %s expected\n", i, fwd.get().toString().c_str(), items[i].toString().c_str());
			printf("Delta: %s\n", fwd.node->raw->delta->toString().c_str());
			ASSERT(false);
		}
		if(rev.get() != items[items.size() - 1 - i]) {
			printf("reverse iterator i=%d\n  %s found\n  %s expected\n", i, rev.get().toString().c_str(), items[items.size() - 1 - i].toString().c_str());
			printf("Delta: %s\n", rev.node->raw->delta->toString().c_str());
			ASSERT(false);
		}
		++i;
		ASSERT(fwd.moveNext() == rev.movePrev());
		ASSERT(fwd.valid() == rev.valid());
		if(!fwd.valid()) {
			break;
		}
	}
	ASSERT(i == items.size());

	double start = timer();
	DeltaTree<RedwoodRecordRef>::Cursor c = r.getCursor();

	for(int i = 0; i < 20000000; ++i) {
		const RedwoodRecordRef &query = items[g_random->randomInt(0, items.size())];
		if(!c.seekLessThanOrEqual(query)) {
			printf("Not found!  query=%s\n", query.toString().c_str());
			ASSERT(false);
		}
		if(c.get() != query) {
			printf("Found incorrect node!  query=%s  found=%s\n", query.toString().c_str(), c.get().toString().c_str());
			ASSERT(false);
		}
	}
	double elapsed = timer() - start;
	printf("Elapsed %f\n", elapsed);

	return Void();
}

TEST_CASE("!/redwood/mutableDeltaTreeCorrectnessIntInt") {
	const int N = 200;
	IntIntPair prev = {0, 0};
	IntIntPair next = {1000, 0};

	std::vector<IntIntPair> items;
	for(int i = 0; i < N; ++i) {
		items.push_back({i*10, i*1000});
		//printf("i=%d %s\n", i, items.back().toString().c_str());
	}

	DeltaTree<IntIntPair> *tree = (DeltaTree<IntIntPair> *) new uint8_t[10000];

	tree->build(&items[0], &items[items.size()], &prev, &next);

	printf("Count=%d  Size=%d  InitialDepth=%d\n", (int)items.size(), (int)tree->size(), (int)tree->initialDepth);
	debug_printf("Data(%p): %s\n", tree, StringRef((uint8_t *)tree, tree->size()).toHexString().c_str());

	DeltaTree<IntIntPair>::Reader r(tree, &prev, &next);
	DeltaTree<IntIntPair>::Cursor fwd = r.getCursor();
	DeltaTree<IntIntPair>::Cursor rev = r.getCursor();

	ASSERT(fwd.moveFirst());
	ASSERT(rev.moveLast());
	int i = 0;
	while(1) {
		if(fwd.get() != items[i]) {
			printf("forward iterator i=%d\n  %s found\n  %s expected\n", i, fwd.get().toString().c_str(), items[i].toString().c_str());
			ASSERT(false);
		}
		if(rev.get() != items[items.size() - 1 - i]) {
			printf("reverse iterator i=%d\n  %s found\n  %s expected\n", i, rev.get().toString().c_str(), items[items.size() - 1 - i].toString().c_str());
			ASSERT(false);
		}
		++i;
		ASSERT(fwd.moveNext() == rev.movePrev());
		ASSERT(fwd.valid() == rev.valid());
		if(!fwd.valid()) {
			break;
		}
	}
	ASSERT(i == items.size());

	DeltaTree<IntIntPair>::Cursor c = r.getCursor();

	double start = timer();
	for(int i = 0; i < 20000000; ++i) {
		IntIntPair p({g_random->randomInt(0, items.size() * 10), 0});
		if(!c.seekLessThanOrEqual(p)) {
			printf("Not found!  query=%s\n", p.toString().c_str());
			ASSERT(false);
		}
		if(c.get().k != (p.k - (p.k % 10))) {
			printf("Found incorrect node!  query=%s  found=%s\n", p.toString().c_str(), c.get().toString().c_str());
			ASSERT(false);
		}
	}
	double elapsed = timer() - start;
	printf("Elapsed %f\n", elapsed);

	return Void();
}

struct SimpleCounter {
	SimpleCounter() : x(0), xt(0), t(timer()), start(t) {}
	void operator+=(int n) { x += n; }
	void operator++() { x++; }
	int64_t get() { return x; }
	double rate() {
		double t2 = timer();
		int r = (x - xt) / (t2 - t);
		xt = x;
		t = t2;
		return r;
	}
	double avgRate() { return x / (timer() - start); }
	int64_t x;
	double t;
	double start;
	int64_t xt;
	std::string toString() { return format("%lld/%.2f/%.2f", x, rate() / 1e6, avgRate() / 1e6); }
};

TEST_CASE("!/redwood/correctness") {
	state bool useDisk = true;  // MemoryPager is not being maintained currently.

	state std::string pagerFile = "unittest_pageFile";
	IPager *pager;

	state bool serialTest = g_random->coinflip();
	state bool shortTest = g_random->coinflip();
	state bool singleVersion = true; // Multi-version mode is broken / not finished
	state double startTime = now();

	printf("serialTest: %d  shortTest: %d  singleVersion: %d\n", serialTest, shortTest, singleVersion);

	if(useDisk) {
		printf("Deleting existing test data...\n");
		deleteFile(pagerFile);
		deleteFile(pagerFile + "0.pagerlog");
		deleteFile(pagerFile + "1.pagerlog");
		pager = new IndirectShadowPager(pagerFile);
	}
	else
		pager = createMemoryPager();

	printf("Initializing...\n");
	state int pageSize = shortTest ? 200 : (g_random->coinflip() ? pager->getUsablePageSize() : g_random->randomInt(200, 400));
	state VersionedBTree *btree = new VersionedBTree(pager, pagerFile, singleVersion, pageSize);
	wait(btree->init());

	// We must be able to fit at least two any two keys plus overhead in a page to prevent
	// a situation where the tree cannot be grown upward with decreasing level size.
	// TODO:  Handle arbitrarily large keys
	state int maxKeySize = g_random->randomInt(4, pageSize * 2);
	state int maxValueSize = g_random->randomInt(0, pageSize * 4);
	state int maxCommitSize = shortTest ? 1000 : randomSize(10e6);
	state int mutationBytesTarget = shortTest ? 5000 : randomSize(50e6);
	state double clearChance = g_random->random01() * .01;  // at most 1 in 100

	printf("Using page size %d, max key size %d, max value size %d, clearchance %f, total mutation byte target %d\n", pageSize, maxKeySize, maxValueSize, clearChance, mutationBytesTarget);

	state std::map<std::pair<std::string, Version>, Optional<std::string>> written;
	state std::set<Key> keys;

	state Version lastVer = wait(btree->getLatestVersion());
	printf("Starting from version: %" PRId64 "\n", lastVer);

	state Version version = lastVer + 1;
	btree->setWriteVersion(version);

	state SimpleCounter mutationBytes;
	state SimpleCounter keyBytesInserted;
	state SimpleCounter valueBytesInserted;
	state SimpleCounter sets;
	state SimpleCounter rangeClears;
	state SimpleCounter keyBytesCleared;
	state int errorCount;
	state int mutationBytesThisCommit = 0;
	state int mutationBytesTargetThisCommit = randomSize(maxCommitSize);

	state PromiseStream<Version> committedVersions;
	state Future<Void> verifyTask = verify(btree, committedVersions.getFuture(), &written, &errorCount, serialTest);
	state Future<Void> randomTask = serialTest ? Void() : (randomReader(btree) || btree->getError());

	state Future<Void> commit = Void();

	while(mutationBytes.get() < mutationBytesTarget) {
		if(now() - startTime > 600) {
			mutationBytesTarget = mutationBytes.get();
		}

		// Sometimes advance the version
		if(g_random->random01() < 0.10) {
			++version;
			btree->setWriteVersion(version);
		}

		// Sometimes do a clear range
		if(g_random->random01() < clearChance) {
			Key start = randomKV(maxKeySize, 1).key;
			Key end = (g_random->random01() < .01) ? keyAfter(start) : randomKV(maxKeySize, 1).key;

			// Sometimes replace start and/or end with a close actual (previously used) value
			if(g_random->random01() < .10) {
				auto i = keys.upper_bound(start);
				if(i != keys.end())
					start = *i;
			}
			if(g_random->random01() < .10) {
				auto i = keys.upper_bound(end);
				if(i != keys.end())
					end = *i;
			}

			if(end == start)
				end = keyAfter(start);
			else if(end < start) {
				std::swap(end, start);
			}

			++rangeClears;
			KeyRangeRef range(start, end);
			debug_printf("      Mutation:  Clear '%s' to '%s' @%lld\n", start.toString().c_str(), end.toString().c_str(), version);
			auto e = written.lower_bound(std::make_pair(start.toString(), 0));
			if(e != written.end()) {
				auto last = e;
				auto eEnd = written.lower_bound(std::make_pair(end.toString(), 0));
				while(e != eEnd) {
					auto w = *e;
					++e;
					// If e key is different from last and last was present then insert clear for last's key at version
					if(last != eEnd && ((e == eEnd || e->first.first != last->first.first) && last->second.present())) {
						debug_printf("      Mutation:    Clearing key '%s' @%lld\n", last->first.first.c_str(), version);

						keyBytesCleared += last->first.first.size();
						mutationBytes += last->first.first.size();
						mutationBytesThisCommit += last->first.first.size();

						// If the last set was at version then just make it not present
						if(last->first.second == version) {
							last->second.reset();
						}
						else {
							written[std::make_pair(last->first.first, version)].reset();
						}
					}
					last = e;
				}
			}

			btree->clear(range);
		}
		else {
			// Set a key
			KeyValue kv = randomKV(maxKeySize, maxValueSize);
			// Sometimes change key to a close previously used key
			if(g_random->random01() < .01) {
				auto i = keys.upper_bound(kv.key);
				if(i != keys.end())
					kv.key = StringRef(kv.arena(), *i);
			}

			debug_printf("      Mutation:  Set '%s' -> '%s' @%lld\n", kv.key.toString().c_str(), kv.value.toString().c_str(), version);

			++sets;
			keyBytesInserted += kv.key.size();
			valueBytesInserted += kv.value.size();
			mutationBytes += (kv.key.size() + kv.value.size());
			mutationBytesThisCommit += (kv.key.size() + kv.value.size());

			btree->set(kv);
			written[std::make_pair(kv.key.toString(), version)] = kv.value.toString();
			keys.insert(kv.key);
		}

		// Commit at end or after this commit's mutation bytes are reached
		if(mutationBytes.get() >= mutationBytesTarget || mutationBytesThisCommit >= mutationBytesTargetThisCommit) {
			// Wait for previous commit to finish
			wait(commit);
			printf("Committed.  Next commit %d bytes, %lld/%d (%.2f%%)  Stats: Insert %.2f MB/s  ClearedKeys %.2f MB/s  Total %.2f\n",
				mutationBytesThisCommit,
				mutationBytes.get(),
				mutationBytesTarget,
				(double)mutationBytes.get() / mutationBytesTarget * 100,
				(keyBytesInserted.rate() + valueBytesInserted.rate()) / 1e6,
				keyBytesCleared.rate() / 1e6,
				mutationBytes.rate() / 1e6
			);

			Version v = version;  // Avoid capture of version as a member of *this

			commit = map(btree->commit(), [=](Void) {
				// Notify the background verifier that version is committed and therefore readable
				committedVersions.send(v);
				return Void();
			});

<<<<<<< HEAD
			if(serialTest) {
				// Wait for commit, wait for verification, then start new verification
				wait(commit);
				committedVersions.sendError(end_of_stream());
				debug_printf("Waiting for verification to complete.\n");
				wait(verifyTask);
				committedVersions = PromiseStream<Version>();
				verifyTask = verify(btree, committedVersions.getFuture(), &written, &errorCount, serialTest);
			}

			mutationBytesThisCommit = 0;
			mutationBytesTargetThisCommit = randomSize(maxCommitSize);
=======
			printf("Cumulative: %d total mutation bytes, %lu key changes, %" PRId64 " key bytes, %" PRId64 " value bytes\n", mutationBytes, written.size(), keyBytesInserted, ValueBytesInserted);
>>>>>>> 2e09a214

			// Recover from disk at random
			if(!serialTest && useDisk && g_random->random01() < .02) {
				printf("Recovering from disk.\n");

				// Wait for outstanding commit
				debug_printf("Waiting for outstanding commit\n");
				wait(commit);

				// Stop and wait for the verifier task
				committedVersions.sendError(end_of_stream());
				debug_printf("Waiting for verification to complete.\n");
				wait(verifyTask);

				Future<Void> closedFuture = btree->onClosed();
				btree->close();
				wait(closedFuture);

				debug_printf("Reopening btree\n");
				IPager *pager = new IndirectShadowPager(pagerFile);
				btree = new VersionedBTree(pager, pagerFile, singleVersion, pageSize);
				wait(btree->init());

				Version v = wait(btree->getLatestVersion());
				ASSERT(v == version);
				printf("Recovered from disk.  Latest version %" PRId64 "\n", v);

				// Create new promise stream and start the verifier again
				committedVersions = PromiseStream<Version>();
				verifyTask = verify(btree, committedVersions.getFuture(), &written, &errorCount, serialTest);
				randomTask = randomReader(btree) || btree->getError();
			}

			++version;
			btree->setWriteVersion(version);
		}

		// Check for errors
		if(errorCount != 0)
			throw internal_error();
	}

	debug_printf("Waiting for outstanding commit\n");
	wait(commit);
	committedVersions.sendError(end_of_stream());
	debug_printf("Waiting for verification to complete.\n");
	wait(verifyTask);

	// Check for errors
	if(errorCount != 0)
		throw internal_error();

	Future<Void> closedFuture = btree->onClosed();
	btree->close();
	wait(closedFuture);

	return Void();
}

ACTOR Future<Void> pointReads(VersionedBTree *btree, int count, int nodeCount) {
	state Version readVer = wait(btree->getLatestVersion());
	state int c = 0;
	state double readStart = timer();
	printf("Executing %d point reads\n", count);
	state Key k = makeString(4);
	state Reference<IStoreCursor> cur = btree->readAtVersion(readVer);
	while(c < count) {
		//cur = btree->readAtVersion(readVer);
		*(uint32_t *)k.begin() = bigEndian32(g_random->randomInt(0, nodeCount));
		wait(success(cur->findFirstEqualOrGreater(k, true, 0)));
		++c;
	}
	double elapsed = timer() - readStart;
	printf("Point read speed %d/s\n", int(count / elapsed));
	return Void();
}

	
TEST_CASE("!/redwood/performance/set") {
	state std::string pagerFile = "unittest_pageFile";
	printf("Deleting old test data\n");
	deleteFile(pagerFile);
	deleteFile(pagerFile + "0.pagerlog");
	deleteFile(pagerFile + "1.pagerlog");

	IPager *pager = new IndirectShadowPager(pagerFile);
	state bool singleVersion = true;
	state VersionedBTree *btree = new VersionedBTree(pager, "unittest_pageFile", singleVersion);
	wait(btree->init());

	state int nodeCount = 1e9;
	state int maxChangesPerVersion = 1000;
	state int64_t kvBytesTarget = 200e6;
	int maxKeySize = 50;
<<<<<<< HEAD
	int maxValueSize = 100;
	state int maxConsecutiveRun = 6;
=======
>>>>>>> 2e09a214

	state std::string key(maxKeySize, 'k');
	state std::string value(maxValueSize, 'v');
	state int64_t kvBytes = 0;
	state int64_t kvBytesTotal = 0;
	state int records = 0;
	state Future<Void> commit = Void();

	printf("Starting.\n");
	state double intervalStart = timer();

	while(kvBytesTotal < kvBytesTarget) {
		Version lastVer = wait(btree->getLatestVersion());
		state Version version = lastVer + 1;
		btree->setWriteVersion(version);
		int changes = g_random->randomInt(0, maxChangesPerVersion);
		int baseKey = g_random->randomInt(0, nodeCount);
		while(changes--) {
			KeyValue kv;
			// Change first 4 bytes of key to an int
			*(uint32_t *)key.data() = bigEndian32(baseKey++);
			if(g_random->randomInt(0, maxConsecutiveRun) == 0) {
				baseKey = g_random->randomInt(0, nodeCount);
			}
			kv.key = StringRef((uint8_t *)key.data(), g_random->randomInt(10, key.size()));
			kv.value = StringRef((uint8_t *)value.data(), g_random->randomInt(0, value.size()));
			btree->set(kv);
			kvBytes += kv.key.size() + kv.value.size();
			kvBytesTotal += kv.key.size() + kv.value.size();
			++records;
		}

		if(kvBytes > 1e6 || kvBytesTotal >= kvBytesTarget) {
			wait(commit);
<<<<<<< HEAD
			// Avoid capturing this to freeze counter values
			int recs = records;
			int kvb = kvBytes;
			commit = map(btree->commit(), [=](Void result) {
				double elapsed = timer() - intervalStart;
				printf("Committed %d kvBytes in %d records in %f seconds, %.2f MB/s\n", kvb, recs, elapsed, kvb / elapsed / 1e6);
				intervalStart = timer();
				return Void();
			});
			records = 0;
			kvBytes = 0;
=======
			commit = btree->commit();
			double elapsed = now() - startTime;
			printf("Committed (cumulative) %" PRId64 " bytes in %d records in %f seconds, %.2f MB/s\n", kvBytes, records, elapsed, kvBytes / elapsed / 1e6);
>>>>>>> 2e09a214
		}
	}

	wait(commit);

	state int reads = 3e5;
	wait(pointReads(btree, reads, nodeCount) && pointReads(btree, reads, nodeCount) && pointReads(btree, reads, nodeCount));

	Future<Void> closedFuture = btree->onClosed();
	btree->close();
	wait(closedFuture);

<<<<<<< HEAD
=======
	double elapsed = now() - startTime;
	printf("Wrote (final) %" PRId64 " bytes in %d records in %f seconds, %.2f MB/s\n", kvBytes, records, elapsed, kvBytes / elapsed / 1e6);

>>>>>>> 2e09a214
	return Void();
}<|MERGE_RESOLUTION|>--- conflicted
+++ resolved
@@ -238,7 +238,7 @@
 
 	std::string toString(int hexLimit = 15) const {
 		std::string r;
-		r += format("'%s' @%lld ", kvformat(key, hexLimit).c_str(), version);
+		r += format("'%s' @" PRId64 " ", kvformat(key, hexLimit).c_str(), version);
 		r += format("[%d/%d] ", chunk.start, chunk.total);
 		if(value.present()) {
 			r += format("-> '%s'", kvformat(value.get(), hexLimit).c_str());
@@ -289,7 +289,7 @@
 
 	std::string toString(bool write, LogicalPageID id, Version ver, const RedwoodRecordRef *lowerBound, const RedwoodRecordRef *upperBound) const {
 		std::string r;
-		r += format("BTreePage op=%s id=%d ver=%lld ptr=%p flags=0x%X count=%d kvBytes=%d extPages=%d\n  lowerBound: %s\n  upperBound: %s\n",
+		r += format("BTreePage op=%s id=%d ver=" PRId64 " ptr=%p flags=0x%X count=%d kvBytes=%d extPages=%d\n  lowerBound: %s\n  upperBound: %s\n",
 					write ? "write" : "read", id, ver, this, (int)flags, (int)count, (int)kvBytes, (int)extensionPageCount,
 					lowerBound->toString().c_str(), upperBound->toString().c_str());
 		try {
@@ -312,14 +312,10 @@
 							val = format("[Page id=%u]", id);
 							rec.value = val;
 						}
-<<<<<<< HEAD
 						r += rec.toString();
 					}
 					else {
 						r += c.get().toString();
-=======
-					} catch(Error& ) {
->>>>>>> 2e09a214
 					}
 
 					r += "\n";
@@ -457,7 +453,6 @@
 		// If flush then write a page using records from start to i.  It's guaranteed that pageUpperBound has been set above.
 		if(flush) {
 			end = i == iEnd;  // i could have been moved above
-<<<<<<< HEAD
 
 			int count = i - start;
 			// If not writing the final page, reduce entry count of page by a third
@@ -468,10 +463,6 @@
 
 			debug_printf("Flushing page start=%d i=%d count=%d\nlower: %s\nupper: %s\n", start, i, count, pageLowerBound.toString().c_str(), pageUpperBound.toString().c_str());
 #if REDWOOD_DEBUG
-=======
-			debug_printf("Flushing page start=%d i=%d\nlower='%s'\nupper='%s'\n", start, i, pageLowerBound.toHexString(20).c_str(), pageUpperBound.toHexString(20).c_str());
-			ASSERT(pageLowerBound <= pageUpperBound);
->>>>>>> 2e09a214
 			for(int j = start; j < i; ++j) {
 				debug_printf(" %3d: %s\n", j, entries[j].toString().c_str());
 				if(j > start) {
@@ -580,7 +571,7 @@
 		int64_t commitToPageStart;
 
 		std::string toString(bool clearAfter = false) {
-			std::string s = format("set=%lld clear=%lld get=%lld getRange=%lld commit=%lld pageRead=%lld extPageRead=%lld pageWrite=%lld extPageWrite=%lld commitPage=%lld commitPageStart=%lld", 
+			std::string s = format("set=" PRId64 " clear=" PRId64 " get=" PRId64 " getRange=" PRId64 " commit=" PRId64 " pageRead=" PRId64 " extPageRead=" PRId64 " pageWrite=" PRId64 " extPageWrite=" PRId64 " commitPage=" PRId64 " commitPageStart=" PRId64 "", 
 				sets, clears, gets, getRanges, commits, pageReads, extPageReads, pageWrites, extPageWrites, commitToPage, commitToPageStart);
 			if(clearAfter) {
 				clear();
@@ -802,7 +793,7 @@
 	}
 
 	static std::string toString(const VersionedKeyToPageSetT &c) {
-		std::string r = format("Version %lld => [", c.first);
+		std::string r = format("Version " PRId64 " => [", c.first);
 		for(auto &o : c.second) {
 			r += toString(o) + " ";
 		}
@@ -868,12 +859,12 @@
 			std::string result;
 			result.append("rangeClearVersion: ");
 			if(rangeClearVersion.present())
-				result.append(format("%lld", rangeClearVersion.get()));
+				result.append(format("" PRId64 "", rangeClearVersion.get()));
 			else
 				result.append("<not present>");
 			result.append("  startKeyMutations: ");
 			for(SingleKeyMutationsByVersion::value_type const &m : startKeyMutations)
-				result.append(format("[%lld => %s] ", m.first, m.second.toString().c_str()));
+				result.append(format("[" PRId64 " => %s] ", m.first, m.second.toString().c_str()));
 			return result;
 		}
 	};
@@ -999,21 +990,17 @@
 				childEntries.push_back(entry);
 			}
 
-<<<<<<< HEAD
 			int oldPages = pages.size();
 			pages = buildPages(false, dbBegin, dbEnd, childEntries, 0, [=](){ return m_pager->newPageBuffer(); }, m_usablePageSizeOverride);
-=======
-			pages = buildPages(false, beginKey, endKey, childEntries, 0, [=](){ return m_pager->newPageBuffer(); }, m_usablePageSizeOverride);
->>>>>>> 2e09a214
-
-			debug_printf("Writing a new root level at version %lld with %lu children across %lu pages\n", version, childEntries.size(), pages.size());
+
+			debug_printf("Writing a new root level at version " PRId64 " with %lu children across %lu pages\n", version, childEntries.size(), pages.size());
 
 			logicalPageIDs = writePages(pages, version, m_root, pPage, &dbEnd, nullptr);
 		}
 	}
 
 	std::vector<LogicalPageID> writePages(std::vector<BoundaryAndPage> pages, Version version, LogicalPageID originalID, const BTreePage *originalPage, const RedwoodRecordRef *upperBound, void *actor_debug) {
-		debug_printf("%p: writePages(): %u @%lld -> %lu replacement pages\n", actor_debug, originalID, version, pages.size());
+		debug_printf("%p: writePages(): %u @" PRId64 " -> %lu replacement pages\n", actor_debug, originalID, version, pages.size());
 
 		ASSERT(version != 0 || pages.size() == 1);
 
@@ -1028,7 +1015,7 @@
 			primaryLogicalPageIDs.push_back(m_pager->allocateLogicalPage());
 		}
 
-		debug_printf("%p: writePages(): Writing %lu replacement pages for %d at version %lld\n", actor_debug, pages.size(), originalID, version);
+		debug_printf("%p: writePages(): Writing %lu replacement pages for %d at version " PRId64 "\n", actor_debug, pages.size(), originalID, version);
 		for(int i=0; i<pages.size(); i++) {
 			++counts.pageWrites;
 
@@ -1044,18 +1031,18 @@
 
 				for(int e = 0, eEnd = extPages.size(); e < eEnd; ++e) {
 					LogicalPageID eid = m_pager->allocateLogicalPage();
-					debug_printf("%p: writePages(): Writing extension page op=write id=%u @%lld (%d of %lu) referencePage=%u\n", actor_debug, eid, version, e + 1, extPages.size(), id);
+					debug_printf("%p: writePages(): Writing extension page op=write id=%u @" PRId64 " (%d of %lu) referencePage=%u\n", actor_debug, eid, version, e + 1, extPages.size(), id);
 					newPage->extensionPages[e] = eid;
 					// If replacing the primary page below (version == 0) then pass the primary page's ID as the reference page ID
 					m_pager->writePage(eid, extPages[e], version, (version == 0) ? id : invalidLogicalPageID);
 					++counts.extPageWrites;
 				}
 
-				debug_printf("%p: writePages(): Writing primary page op=write id=%u @%lld (+%lu extension pages)\n", actor_debug, id, version, extPages.size());
+				debug_printf("%p: writePages(): Writing primary page op=write id=%u @" PRId64 " (+%lu extension pages)\n", actor_debug, id, version, extPages.size());
 				m_pager->writePage(id, pages[i].firstPage, version);
 			}
 			else {
-				debug_printf("%p: writePages(): Writing normal page op=write id=%u @%lld\n", actor_debug, id, version);
+				debug_printf("%p: writePages(): Writing normal page op=write id=%u @" PRId64 "\n", actor_debug, id, version);
 				writePage(id, pages[i].firstPage, version, &pages[i].lowerBound, (i == pages.size() - 1) ? upperBound : &pages[i + 1].lowerBound);
 			}
 		}
@@ -1111,7 +1098,7 @@
 	};
 
 	ACTOR static Future<Reference<const IPage>> readPage(Reference<IPagerSnapshot> snapshot, LogicalPageID id, int usablePageSize, const RedwoodRecordRef *lowerBound, const RedwoodRecordRef *upperBound) {
-		debug_printf("readPage() op=read id=%u @%lld lower=%s upper=%s\n", id, snapshot->getVersion(), lowerBound->toString().c_str(), upperBound->toString().c_str());
+		debug_printf("readPage() op=read id=%u @" PRId64 " lower=%s upper=%s\n", id, snapshot->getVersion(), lowerBound->toString().c_str(), upperBound->toString().c_str());
 		wait(delay(0, TaskDiskRead));
 
 		state Reference<const IPage> result = wait(snapshot->getPhysicalPage(id));
@@ -1119,14 +1106,14 @@
 		state const BTreePage *pTreePage = (const BTreePage *)result->begin();
 
 		if(pTreePage->extensionPageCount == 0) {
-			debug_printf("readPage() Found normal page for op=read id=%u @%lld\n", id, snapshot->getVersion());
+			debug_printf("readPage() Found normal page for op=read id=%u @" PRId64 "\n", id, snapshot->getVersion());
 		}
 		else {
 			std::vector<Future<Reference<const IPage>>> pageGets;
 			pageGets.push_back(std::move(result));
 
 			for(int i = 0; i < pTreePage->extensionPageCount; ++i) {
-				debug_printf("readPage() Reading extension page op=read id=%u @%lld ext=%d/%d\n", pTreePage->extensionPages[i], snapshot->getVersion(), i + 1, (int)pTreePage->extensionPageCount);
+				debug_printf("readPage() Reading extension page op=read id=%u @" PRId64 " ext=%d/%d\n", pTreePage->extensionPages[i], snapshot->getVersion(), i + 1, (int)pTreePage->extensionPageCount);
 				pageGets.push_back(snapshot->getPhysicalPage(pTreePage->extensionPages[i]));
 			}
 
@@ -1137,7 +1124,7 @@
 		}
 
 		if(result->userData == nullptr) {
-			debug_printf("readPage() Creating Reader for page id=%u @%lld lower=%s upper=%s\n", id, snapshot->getVersion(), lowerBound->toString().c_str(), upperBound->toString().c_str());
+			debug_printf("readPage() Creating Reader for page id=%u @" PRId64 " lower=%s upper=%s\n", id, snapshot->getVersion(), lowerBound->toString().c_str(), upperBound->toString().c_str());
 			result->userData = new BTreePage::BinaryTree::Reader(&pTreePage->tree(), lowerBound, upperBound);
 			result->userDataDestructor = [](void *ptr) { delete (BTreePage::BinaryTree::Reader *)ptr; };
 		}
@@ -1583,14 +1570,13 @@
 				std::vector<RedwoodRecordRef> childEntries;
 
 				// For each Future<VersionedChildrenT>
-				debug_printf("%p creating replacement pages for id=%d at Version %lld\n", THIS, root, version);
+				debug_printf("%p creating replacement pages for id=%d at Version " PRId64 "\n", THIS, root, version);
 
 				// In multi version mode if we're writing version 0 there is a chance that we don't have to write ourselves, if there are no changes in any child subtrees
 				bool modified = self->singleVersion || version != 0;
 
 				for(int i = 0; i < futureChildren.size(); ++i) {
 					const VersionedChildrenT &children = futureChildren[i].get();
-<<<<<<< HEAD
 					if(children.empty()) {
 						// Subtree was deleted, but due to prefix dependencies the boundary key might still need to exist
 						modified = true;
@@ -1608,19 +1594,10 @@
 					debug_printf("%p  Versioned page set that replaced Page id=%d: %lu versions\n", THIS, pageID, children.size());
 					if(REDWOOD_DEBUG) {
 						for(auto &versionedPageSet : children) {
-							debug_printf("%p    version %lld\n", THIS, versionedPageSet.first);
+							debug_printf("%p    version " PRId64 "\n", THIS, versionedPageSet.first);
 							for(auto &boundaryPage : versionedPageSet.second) {
 								debug_printf("%p       '%s' -> Page id=%u\n", THIS, boundaryPage.first.toString().c_str(), boundaryPage.second);
 							}
-=======
-					debug_printf("%p  Versioned page set that replaced Page id=%d: %lu versions\n", THIS,
-					             childPageIDs[i], children.size());
-					for(auto &versionedPageSet : children) {
-						debug_printf("%p    version: Page id=%lld\n", THIS, versionedPageSet.first);
-						for(auto &boundaryPage : versionedPageSet.second) {
-							(void)boundaryPage;
-							debug_printf("%p      '%s' -> Page id=%u\n", THIS, printable(boundaryPage.first).c_str(), boundaryPage.second);
->>>>>>> 2e09a214
 						}
 					}
 
@@ -1637,23 +1614,23 @@
 
 						// If there are no versions before the one we found, just update nextVersion and continue.
 						if(cv == children.begin()) {
-							debug_printf("%p First version (%lld) in set is greater than current, setting nextVersion and continuing\n", THIS, cv->first);
+							debug_printf("%p First version (" PRId64 ") in set is greater than current, setting nextVersion and continuing\n", THIS, cv->first);
 							nextVersion = std::min(nextVersion, cv->first);
-							debug_printf("%p   curr %lld next %lld\n", THIS, version, nextVersion);
+							debug_printf("%p   curr " PRId64 " next " PRId64 "\n", THIS, version, nextVersion);
 							continue;
 						}
 
 						// If a version greater than the current version being written was found, update nextVersion
 						if(cv != children.end()) {
 							nextVersion = std::min(nextVersion, cv->first);
-							debug_printf("%p   curr %lld next %lld\n", THIS, version, nextVersion);
+							debug_printf("%p   curr " PRId64 " next " PRId64 "\n", THIS, version, nextVersion);
 						}
 
 						// Go back one to the last version that was valid prior to or at the current version we are writing
 						--cv;
 					}
 
-					debug_printf("%p   Using children for version %lld from this set, building version %lld\n", THIS, cv->first, version);
+					debug_printf("%p   Using children for version " PRId64 " from this set, building version " PRId64 "\n", THIS, cv->first, version);
 
 					// If page count isn't 1 then the root is definitely modified
 					modified = modified || cv->second.size() != 1;
@@ -1662,30 +1639,25 @@
 
 					// Add the children at this version to the child entries list for the current version being built.
 					for (auto &childPage : cv->second) {
-<<<<<<< HEAD
 						RedwoodRecordRef entry = childPage.first;
 						entry.value = StringRef((unsigned char *)&childPage.second, sizeof(uint32_t));
 						debug_printf("%p  Adding child page %s\n", THIS, entry.toString().c_str());
 						childEntries.push_back(entry);
-=======
-						debug_printf("%p  Adding child page '%s'\n", THIS, printable(childPage.first).c_str());
-						childEntries.emplace_back(childPage.first, StringRef((unsigned char *)&childPage.second, sizeof(uint32_t)));
->>>>>>> 2e09a214
 					}
 				}
 
-				debug_printf("%p Finished pass through futurechildren.  childEntries=%lu  version=%lld  nextVersion=%lld\n", THIS, childEntries.size(), version, nextVersion);
+				debug_printf("%p Finished pass through futurechildren.  childEntries=%lu  version=" PRId64 "  nextVersion=" PRId64 "\n", THIS, childEntries.size(), version, nextVersion);
 
 				if(modified) {
 					// If all children were deleted then this page should be deleted as of the new version
 					// Note that if a single range clear covered the entire page then we should not get this far
 					if(childEntries.empty()) {
 						if(self->singleVersion) {
-							debug_printf("%p All internal page children were deleted #2 at version %lld\n", THIS, version);
+							debug_printf("%p All internal page children were deleted #2 at version " PRId64 "\n", THIS, version);
 						}
 						else {
 							VersionedKeyToPageSetT c({version, {} });
-							debug_printf("%p All internal page children were deleted #3 at version %lld, adding %s\n", THIS, version, toString(c).c_str());
+							debug_printf("%p All internal page children were deleted #3 at version " PRId64 ", adding %s\n", THIS, version, toString(c).c_str());
 							result.push_back(c);
 						}
 					}
@@ -1748,11 +1720,11 @@
 
 		// Wait for the latest commit that started to be finished.
 		wait(previousCommit);
-		debug_printf("%s: Beginning commit of version %lld\n", self->m_name.c_str(), writeVersion);
+		debug_printf("%s: Beginning commit of version " PRId64 "\n", self->m_name.c_str(), writeVersion);
 
 		// Get the latest version from the pager, which is what we will read at
 		Version latestVersion = wait(self->m_pager->getLatestVersion());
-		debug_printf("%s: pager latestVersion %lld\n", self->m_name.c_str(), latestVersion);
+		debug_printf("%s: pager latestVersion " PRId64 "\n", self->m_name.c_str(), latestVersion);
 
 		if(REDWOOD_DEBUG) {
 			self->printMutationBuffer(mutations);
@@ -1761,9 +1733,9 @@
 		VersionedChildrenT newRoot = wait(commitSubtree(self, mutations, self->m_pager->getReadSnapshot(latestVersion), self->m_root, &dbBegin, &dbEnd, &dbBegin, &dbEnd));
 
 		self->m_pager->setLatestVersion(writeVersion);
-		debug_printf("%s: Committing pager %lld\n", self->m_name.c_str(), writeVersion);
+		debug_printf("%s: Committing pager " PRId64 "\n", self->m_name.c_str(), writeVersion);
 		wait(self->m_pager->commit());
-		debug_printf("%s: Committed version %lld\n", self->m_name.c_str(), writeVersion);
+		debug_printf("%s: Committed version " PRId64 "\n", self->m_name.c_str(), writeVersion);
 
 		// Now that everything is committed we must delete the mutation buffer.
 		// Our buffer's start version should be the oldest mutation buffer version in the map.
@@ -2113,7 +2085,7 @@
 
 		std::string toString() const {
 			std::string r;
-			r += format("Cursor(%p) ver: %lld ", this, m_version);
+			r += format("Cursor(%p) ver: " PRId64 " ", this, m_version);
 			if(m_kv.present()) {
 				r += format("  KV: '%s' -> '%s'\n", m_kv.get().key.printable().c_str(), m_kv.get().value.printable().c_str());
 			}
@@ -2493,12 +2465,8 @@
 }
 
 int randomSize(int max) {
-<<<<<<< HEAD
 	int n = pow(g_random->random01(), 3) * max;
 	return n;
-=======
-	return g_random->randomInt(0, max);
->>>>>>> 2e09a214
 }
 
 KeyValue randomKV(int keySize = 10, int valueSize = 5) {
@@ -2524,16 +2492,16 @@
 	state std::map<std::pair<std::string, Version>, Optional<std::string>>::const_iterator iLast;
 
 	state Reference<IStoreCursor> cur = btree->readAtVersion(v);
-	debug_printf("VerifyRange(@%lld, %s, %s): Start cur=%p\n", v, start.toString().c_str(), end.toString().c_str(), cur.getPtr());
+	debug_printf("VerifyRange(@" PRId64 ", %s, %s): Start cur=%p\n", v, start.toString().c_str(), end.toString().c_str(), cur.getPtr());
 
 	// Randomly use the cursor for something else first.
 	if(g_random->coinflip()) {
 		state Key randomKey = randomKV().key;
-		debug_printf("VerifyRange(@%lld, %s, %s): Dummy seek to '%s'\n", v, start.toString().c_str(), end.toString().c_str(), randomKey.toString().c_str());
+		debug_printf("VerifyRange(@" PRId64 ", %s, %s): Dummy seek to '%s'\n", v, start.toString().c_str(), end.toString().c_str(), randomKey.toString().c_str());
 		wait(g_random->coinflip() ? cur->findFirstEqualOrGreater(randomKey, true, 0) : cur->findLastLessOrEqual(randomKey, true, 0));
 	}
 
-	debug_printf("VerifyRange(@%lld, %s, %s): Actual seek\n", v, start.toString().c_str(), end.toString().c_str());
+	debug_printf("VerifyRange(@" PRId64 ", %s, %s): Actual seek\n", v, start.toString().c_str(), end.toString().c_str());
 	wait(cur->findFirstEqualOrGreater(start, true, 0));
 
 	state std::vector<KeyValue> results;
@@ -2554,43 +2522,28 @@
 					|| i->first.second > v
 				)
 			) {
-				debug_printf("VerifyRange(@%lld, %s, %s) Found key in written map: %s\n", v, start.toString().c_str(), end.toString().c_str(), iLast->first.first.c_str());
+				debug_printf("VerifyRange(@" PRId64 ", %s, %s) Found key in written map: %s\n", v, start.toString().c_str(), end.toString().c_str(), iLast->first.first.c_str());
 				break;
 			}
 		}
 
 		if(iLast == iEnd) {
-<<<<<<< HEAD
 			++errors;
 			++*pErrorCount;
-			printf("VerifyRange(@%lld, %s, %s) ERROR: Tree key '%s' vs nothing in written map.\n", v, start.toString().c_str(), end.toString().c_str(), cur->getKey().toString().c_str());
-=======
-			errors += 1;
-			printf("VerifyRange(@%" PRId64 ", %s, %s) ERROR: Tree key '%s' vs nothing in written map.\n", v, start.toString().c_str(), end.toString().c_str(), cur->getKey().toString().c_str());
->>>>>>> 2e09a214
+			printf("VerifyRange(@" PRId64 ", %s, %s) ERROR: Tree key '%s' vs nothing in written map.\n", v, start.toString().c_str(), end.toString().c_str(), cur->getKey().toString().c_str());
 			break;
 		}
 
 		if(cur->getKey() != iLast->first.first) {
-<<<<<<< HEAD
 			++errors;
 			++*pErrorCount;
-			printf("VerifyRange(@%lld, %s, %s) ERROR: Tree key '%s' vs written '%s'\n", v, start.toString().c_str(), end.toString().c_str(), cur->getKey().toString().c_str(), iLast->first.first.c_str());
+			printf("VerifyRange(@" PRId64 ", %s, %s) ERROR: Tree key '%s' vs written '%s'\n", v, start.toString().c_str(), end.toString().c_str(), cur->getKey().toString().c_str(), iLast->first.first.c_str());
 			break;
 		}
 		if(cur->getValue() != iLast->second.get()) {
 			++errors;
 			++*pErrorCount;
-			printf("VerifyRange(@%lld, %s, %s) ERROR: Tree key '%s' has tree value '%s' vs written '%s'\n", v, start.toString().c_str(), end.toString().c_str(), cur->getKey().toString().c_str(), cur->getValue().toString().c_str(), iLast->second.get().c_str());
-=======
-			errors += 1;
-			printf("VerifyRange(@%" PRId64 ", %s, %s) ERROR: Tree key '%s' vs written '%s'\n", v, start.toString().c_str(), end.toString().c_str(), cur->getKey().toString().c_str(), iLast->first.first.c_str());
-			break;
-		}
-		if(cur->getValue() != iLast->second.get()) {
-			errors += 1;
-			printf("VerifyRange(@%" PRId64 ", %s, %s) ERROR: Tree key '%s' has tree value '%s' vs written '%s'\n", v, start.toString().c_str(), end.toString().c_str(), cur->getKey().toString().c_str(), cur->getValue().toString().c_str(), iLast->second.get().c_str());
->>>>>>> 2e09a214
+			printf("VerifyRange(@" PRId64 ", %s, %s) ERROR: Tree key '%s' has tree value '%s' vs written '%s'\n", v, start.toString().c_str(), end.toString().c_str(), cur->getKey().toString().c_str(), cur->getValue().toString().c_str(), iLast->second.get().c_str());
 			break;
 		}
 
@@ -2618,25 +2571,15 @@
 	}
 
 	if(iLast != iEnd) {
-<<<<<<< HEAD
 		++errors;
 		++*pErrorCount;
-		printf("VerifyRange(@%lld, %s, %s) ERROR: Tree range ended but written has @%lld '%s'\n", v, start.toString().c_str(), end.toString().c_str(), iLast->first.second, iLast->first.first.c_str());
-	}
-
-	debug_printf("VerifyRangeReverse(@%lld, %s, %s): start\n", v, start.toString().c_str(), end.toString().c_str());
+		printf("VerifyRange(@" PRId64 ", %s, %s) ERROR: Tree range ended but written has @" PRId64 " '%s'\n", v, start.toString().c_str(), end.toString().c_str(), iLast->first.second, iLast->first.first.c_str());
+	}
+
+	debug_printf("VerifyRangeReverse(@" PRId64 ", %s, %s): start\n", v, start.toString().c_str(), end.toString().c_str());
 
 	// Randomly use a new cursor for the reverse range read but only if version history is available
 	if(!btree->isSingleVersion() && g_random->coinflip()) {
-=======
-		errors += 1;
-		printf("VerifyRange(@%" PRId64 ", %s, %s) ERROR: Tree range ended but written has @%" PRId64 " '%s'\n", v, start.toString().c_str(), end.toString().c_str(), iLast->first.second, iLast->first.first.c_str());
-	}
-
-	debug_printf("VerifyRangeReverse '%s' to '%s' @%" PRId64 "\n", printable(start).c_str(), printable(end).c_str(), v);
-	// Randomly use a new cursor for the revere range read
-	if(g_random->coinflip()) {
->>>>>>> 2e09a214
 		cur = btree->readAtVersion(v);
 	}
 
@@ -2649,37 +2592,22 @@
 
 	while(cur->isValid() && cur->getKey() >= start) {
 		if(r == results.rend()) {
-<<<<<<< HEAD
 			++errors;
 			++*pErrorCount;
-			printf("VerifyRangeReverse(@%lld, %s, %s) ERROR: Tree key '%s' vs nothing in written map.\n", v, start.toString().c_str(), end.toString().c_str(), cur->getKey().toString().c_str());
-=======
-			errors += 1;
-			printf("VerifyRangeReverse(@%" PRId64 ", %s, %s) ERROR: Tree key '%s' vs nothing in written map.\n", v, start.toString().c_str(), end.toString().c_str(), cur->getKey().toString().c_str());
->>>>>>> 2e09a214
+			printf("VerifyRangeReverse(@" PRId64 ", %s, %s) ERROR: Tree key '%s' vs nothing in written map.\n", v, start.toString().c_str(), end.toString().c_str(), cur->getKey().toString().c_str());
 			break;
 		}
 
 		if(cur->getKey() != r->key) {
-<<<<<<< HEAD
 			++errors;
 			++*pErrorCount;
-			printf("VerifyRangeReverse(@%lld, %s, %s) ERROR: Tree key '%s' vs written '%s'\n", v, start.toString().c_str(), end.toString().c_str(), cur->getKey().toString().c_str(), r->key.toString().c_str());
+			printf("VerifyRangeReverse(@" PRId64 ", %s, %s) ERROR: Tree key '%s' vs written '%s'\n", v, start.toString().c_str(), end.toString().c_str(), cur->getKey().toString().c_str(), r->key.toString().c_str());
 			break;
 		}
 		if(cur->getValue() != r->value) {
 			++errors;
 			++*pErrorCount;
-			printf("VerifyRangeReverse(@%lld, %s, %s) ERROR: Tree key '%s' has tree value '%s' vs written '%s'\n", v, start.toString().c_str(), end.toString().c_str(), cur->getKey().toString().c_str(), cur->getValue().toString().c_str(), r->value.toString().c_str());
-=======
-			errors += 1;
-			printf("VerifyRangeReverse(@%" PRId64 ", %s, %s) ERROR: Tree key '%s' vs written '%s'\n", v, start.toString().c_str(), end.toString().c_str(), cur->getKey().toString().c_str(), r->key.toString().c_str());
-			break;
-		}
-		if(cur->getValue() != r->value) {
-			errors += 1;
-			printf("VerifyRangeReverse(@%" PRId64 ", %s, %s) ERROR: Tree key '%s' has tree value '%s' vs written '%s'\n", v, start.toString().c_str(), end.toString().c_str(), cur->getKey().toString().c_str(), cur->getValue().toString().c_str(), r->value.toString().c_str());
->>>>>>> 2e09a214
+			printf("VerifyRangeReverse(@" PRId64 ", %s, %s) ERROR: Tree key '%s' has tree value '%s' vs written '%s'\n", v, start.toString().c_str(), end.toString().c_str(), cur->getKey().toString().c_str(), cur->getValue().toString().c_str(), r->value.toString().c_str());
 			break;
 		}
 
@@ -2688,14 +2616,9 @@
 	}
 
 	if(r != results.rend()) {
-<<<<<<< HEAD
 		++errors;
 		++*pErrorCount;
-		printf("VerifyRangeReverse(@%lld, %s, %s) ERROR: Tree range ended but written has '%s'\n", v, start.toString().c_str(), end.toString().c_str(), r->key.toString().c_str());
-=======
-		errors += 1;
-		printf("VerifyRangeReverse(@%" PRId64 ", %s, %s) ERROR: Tree range ended but written has '%s'\n", v, start.toString().c_str(), end.toString().c_str(), r->key.toString().c_str());
->>>>>>> 2e09a214
+		printf("VerifyRangeReverse(@" PRId64 ", %s, %s) ERROR: Tree range ended but written has '%s'\n", v, start.toString().c_str(), end.toString().c_str(), r->key.toString().c_str());
 	}
 
 	return errors;
@@ -2715,7 +2638,7 @@
 
 			state Reference<IStoreCursor> cur = btree->readAtVersion(ver);
 
-			debug_printf("Verifying @%lld '%s'\n", ver, key.c_str());
+			debug_printf("Verifying @" PRId64 " '%s'\n", ver, key.c_str());
 			state Arena arena;
 			wait(cur->findEqual(KeyRef(arena, key)));
 
@@ -2733,12 +2656,8 @@
 			} else {
 				if(cur->isValid() && cur->getKey() == key) {
 					++errors;
-<<<<<<< HEAD
 					++*pErrorCount;
-					printf("Verify ERROR: cleared_key_found: '%s' -> '%s' @%lld\n", key.c_str(), cur->getValue().toString().c_str(), ver);
-=======
-					printf("Verify ERROR: cleared_key_found: '%s' -> '%s' @%" PRId64 "\n", key.c_str(), cur->getValue().toString().c_str(), ver);
->>>>>>> 2e09a214
+					printf("Verify ERROR: cleared_key_found: '%s' -> '%s' @" PRId64 "\n", key.c_str(), cur->getValue().toString().c_str(), ver);
 				}
 			}
 		}
@@ -2757,7 +2676,7 @@
 
 			if(btree->isSingleVersion()) {
 				v = btree->getLastCommittedVersion();
-				debug_printf("Verifying at latest committed version %lld\n", v);
+				debug_printf("Verifying at latest committed version " PRId64 "\n", v);
 				vall = verifyRange(btree, LiteralStringRef(""), LiteralStringRef("\xff\xff"), v, written, pErrorCount);
 				if(serial) {
 					wait(success(vall));
@@ -2768,7 +2687,7 @@
 				}
 			}
 			else {
-				debug_printf("Verifying through version %lld\n", v);
+				debug_printf("Verifying through version " PRId64 "\n", v);
 				vall = verifyAll(btree, v, written, pErrorCount);
 				if(serial) {
 					wait(success(vall));
@@ -2782,7 +2701,7 @@
 
 			int errors = vall.get() + vrange.get();
 
-			debug_printf("Verified through version %lld, %d errors\n", v, errors);
+			debug_printf("Verified through version " PRId64 ", %d errors\n", v, errors);
 
 			if(*pErrorCount != 0)
 				break;
@@ -3085,7 +3004,7 @@
 	double t;
 	double start;
 	int64_t xt;
-	std::string toString() { return format("%lld/%.2f/%.2f", x, rate() / 1e6, avgRate() / 1e6); }
+	std::string toString() { return format("" PRId64 "/%.2f/%.2f", x, rate() / 1e6, avgRate() / 1e6); }
 };
 
 TEST_CASE("!/redwood/correctness") {
@@ -3188,7 +3107,7 @@
 
 			++rangeClears;
 			KeyRangeRef range(start, end);
-			debug_printf("      Mutation:  Clear '%s' to '%s' @%lld\n", start.toString().c_str(), end.toString().c_str(), version);
+			debug_printf("      Mutation:  Clear '%s' to '%s' @" PRId64 "\n", start.toString().c_str(), end.toString().c_str(), version);
 			auto e = written.lower_bound(std::make_pair(start.toString(), 0));
 			if(e != written.end()) {
 				auto last = e;
@@ -3198,7 +3117,7 @@
 					++e;
 					// If e key is different from last and last was present then insert clear for last's key at version
 					if(last != eEnd && ((e == eEnd || e->first.first != last->first.first) && last->second.present())) {
-						debug_printf("      Mutation:    Clearing key '%s' @%lld\n", last->first.first.c_str(), version);
+						debug_printf("      Mutation:    Clearing key '%s' @" PRId64 "\n", last->first.first.c_str(), version);
 
 						keyBytesCleared += last->first.first.size();
 						mutationBytes += last->first.first.size();
@@ -3228,7 +3147,7 @@
 					kv.key = StringRef(kv.arena(), *i);
 			}
 
-			debug_printf("      Mutation:  Set '%s' -> '%s' @%lld\n", kv.key.toString().c_str(), kv.value.toString().c_str(), version);
+			debug_printf("      Mutation:  Set '%s' -> '%s' @" PRId64 "\n", kv.key.toString().c_str(), kv.value.toString().c_str(), version);
 
 			++sets;
 			keyBytesInserted += kv.key.size();
@@ -3245,7 +3164,7 @@
 		if(mutationBytes.get() >= mutationBytesTarget || mutationBytesThisCommit >= mutationBytesTargetThisCommit) {
 			// Wait for previous commit to finish
 			wait(commit);
-			printf("Committed.  Next commit %d bytes, %lld/%d (%.2f%%)  Stats: Insert %.2f MB/s  ClearedKeys %.2f MB/s  Total %.2f\n",
+			printf("Committed.  Next commit %d bytes, " PRId64 "/%d (%.2f%%)  Stats: Insert %.2f MB/s  ClearedKeys %.2f MB/s  Total %.2f\n",
 				mutationBytesThisCommit,
 				mutationBytes.get(),
 				mutationBytesTarget,
@@ -3263,7 +3182,6 @@
 				return Void();
 			});
 
-<<<<<<< HEAD
 			if(serialTest) {
 				// Wait for commit, wait for verification, then start new verification
 				wait(commit);
@@ -3276,9 +3194,6 @@
 
 			mutationBytesThisCommit = 0;
 			mutationBytesTargetThisCommit = randomSize(maxCommitSize);
-=======
-			printf("Cumulative: %d total mutation bytes, %lu key changes, %" PRId64 " key bytes, %" PRId64 " value bytes\n", mutationBytes, written.size(), keyBytesInserted, ValueBytesInserted);
->>>>>>> 2e09a214
 
 			// Recover from disk at random
 			if(!serialTest && useDisk && g_random->random01() < .02) {
@@ -3373,11 +3288,8 @@
 	state int maxChangesPerVersion = 1000;
 	state int64_t kvBytesTarget = 200e6;
 	int maxKeySize = 50;
-<<<<<<< HEAD
 	int maxValueSize = 100;
 	state int maxConsecutiveRun = 6;
-=======
->>>>>>> 2e09a214
 
 	state std::string key(maxKeySize, 'k');
 	state std::string value(maxValueSize, 'v');
@@ -3412,7 +3324,7 @@
 
 		if(kvBytes > 1e6 || kvBytesTotal >= kvBytesTarget) {
 			wait(commit);
-<<<<<<< HEAD
+
 			// Avoid capturing this to freeze counter values
 			int recs = records;
 			int kvb = kvBytes;
@@ -3424,11 +3336,6 @@
 			});
 			records = 0;
 			kvBytes = 0;
-=======
-			commit = btree->commit();
-			double elapsed = now() - startTime;
-			printf("Committed (cumulative) %" PRId64 " bytes in %d records in %f seconds, %.2f MB/s\n", kvBytes, records, elapsed, kvBytes / elapsed / 1e6);
->>>>>>> 2e09a214
 		}
 	}
 
@@ -3441,11 +3348,5 @@
 	btree->close();
 	wait(closedFuture);
 
-<<<<<<< HEAD
-=======
-	double elapsed = now() - startTime;
-	printf("Wrote (final) %" PRId64 " bytes in %d records in %f seconds, %.2f MB/s\n", kvBytes, records, elapsed, kvBytes / elapsed / 1e6);
-
->>>>>>> 2e09a214
 	return Void();
 }