--- conflicted
+++ resolved
@@ -1034,16 +1034,11 @@
 					ASSERT(reply.error.get().code() != error_code_future_version);
 					throw reply.error.get();
 				}
-<<<<<<< HEAD
-
-				DEBUG_MUTATION("ShardWatchValue", latest, MutationRef(MutationRef::DebugKey, req.key, reply.value.present() ? StringRef( reply.value.get() ) : LiteralStringRef("<null>") ) );
-=======
 				if(BUGGIFY) {
 					throw transaction_too_old();
 				}
 				
-				debugMutation("ShardWatchValue", latest, MutationRef(MutationRef::DebugKey, req.key, reply.value.present() ? StringRef( reply.value.get() ) : LiteralStringRef("<null>") ) );
->>>>>>> 4be5e4b6
+				DEBUG_MUTATION("ShardWatchValue", latest, MutationRef(MutationRef::DebugKey, req.key, reply.value.present() ? StringRef( reply.value.get() ) : LiteralStringRef("<null>") ) );
 
 				if( req.debugID.present() )
 					g_traceBatch.addEvent("WatchValueDebug", req.debugID.get().first(), "watchValueQ.AfterRead"); //.detail("TaskID", g_network->getCurrentTask());
