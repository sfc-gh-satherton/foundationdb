--- conflicted
+++ resolved
@@ -864,19 +864,14 @@
 	  tasksIssued(0),
 	  // Until run() is called, yield() will always yield
 	  tscBegin(0), tscEnd(0), taskBegin(0), currentTaskID(TaskPriority::DefaultYield),
-<<<<<<< HEAD
 	  numYields(0),
-	  lastPriorityStats(nullptr)
-=======
-	  lastMinTaskID(TaskPriority::Zero),
-	  numYields(0),
+	  lastPriorityStats(nullptr),
 	  tlsInitialized(false),
 	  tlsConfig(tlsConfig)
 #ifndef TLS_DISABLED
 	  ,sslContextVar({ReferencedObject<boost::asio::ssl::context>::from(boost::asio::ssl::context(boost::asio::ssl::context::tls))})
 #endif
 
->>>>>>> cf01233f
 {
 	TraceEvent("Net2Starting");
 
