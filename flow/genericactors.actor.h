--- conflicted
+++ resolved
@@ -1899,7 +1899,6 @@
 	return runAfter(lhs, rhs);
 }
 
-<<<<<<< HEAD
 template <class Output>
 class IDependentAsyncVar : public ReferenceCounted<IDependentAsyncVar<Output>> {
 public:
@@ -1941,7 +1940,7 @@
 	auto identity = [](const auto& x) { return x; };
 	return makeReference<DependentAsyncVar<Output, Output, decltype(identity)>>(input, identity);
 }
-=======
+
 // A weak reference type to wrap a future Reference<T> object.
 // Once the future is complete, this object holds a pointer to the referenced object but does
 // not contribute to its reference count.
@@ -1994,7 +1993,6 @@
 
 	Reference<UnsafeWeakFutureReferenceData> data;
 };
->>>>>>> 6f5ae9d7
 
 #include "flow/unactorcompiler.h"
 
