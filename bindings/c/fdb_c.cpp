/*
 * fdb_c.cpp
 *
 * This source file is part of the FoundationDB open source project
 *
 * Copyright 2013-2018 Apple Inc. and the FoundationDB project authors
 *
 * Licensed under the Apache License, Version 2.0 (the "License");
 * you may not use this file except in compliance with the License.
 * You may obtain a copy of the License at
 *
 *     http://www.apache.org/licenses/LICENSE-2.0
 *
 * Unless required by applicable law or agreed to in writing, software
 * distributed under the License is distributed on an "AS IS" BASIS,
 * WITHOUT WARRANTIES OR CONDITIONS OF ANY KIND, either express or implied.
 * See the License for the specific language governing permissions and
 * limitations under the License.
 */

#include <cstdint>
#define FDB_API_VERSION 700
#define FDB_INCLUDE_LEGACY_TYPES

#include "fdbclient/MultiVersionTransaction.h"
#include "fdbclient/MultiVersionAssignmentVars.h"
#include "foundationdb/fdb_c.h"

int g_api_version = 0;

/*
 * Our clients might share these ThreadSafe types between threads. It is therefore
 * unsafe to call addRef on them.
 *
 * type mapping:
 *   FDBFuture -> ThreadSingleAssignmentVarBase
 *   FDBDatabase -> IDatabase
 *   FDBTransaction -> ITransaction
 */
#define TSAVB(f) ((ThreadSingleAssignmentVarBase*)(f))
#define TSAV(T, f) ((ThreadSingleAssignmentVar<T>*)(f))

#define DB(d) ((IDatabase*)d)
#define TXN(t) ((ITransaction*)t)

// Legacy (pre API version 610)
#define CLUSTER(c) ((char*)c)

/*
 * While we could just use the MultiVersionApi instance directly, this #define allows us to swap in any other IClientApi
 * instance (e.g. from ThreadSafeApi)
 */
#define API ((IClientApi*)MultiVersionApi::api)

/* This must be true so that we can return the data pointer of a
   Standalone<RangeResultRef> as an array of FDBKeyValue. */
static_assert(sizeof(FDBKeyValue) == sizeof(KeyValueRef), "FDBKeyValue / KeyValueRef size mismatch");

#define TSAV_ERROR(type, error) ((FDBFuture*)(ThreadFuture<type>(error())).extractPtr())

extern "C" DLLEXPORT const char* fdb_get_error(fdb_error_t code) {
	return Error::fromUnvalidatedCode(code).what();
}

extern "C" DLLEXPORT fdb_bool_t fdb_error_predicate(int predicate_test, fdb_error_t code) {
	if (predicate_test == FDBErrorPredicates::RETRYABLE) {
		return fdb_error_predicate(FDBErrorPredicates::MAYBE_COMMITTED, code) ||
		       fdb_error_predicate(FDBErrorPredicates::RETRYABLE_NOT_COMMITTED, code);
	}
	if (predicate_test == FDBErrorPredicates::MAYBE_COMMITTED) {
		return code == error_code_commit_unknown_result || code == error_code_cluster_version_changed;
	}
	if (predicate_test == FDBErrorPredicates::RETRYABLE_NOT_COMMITTED) {
		return code == error_code_not_committed || code == error_code_transaction_too_old ||
		       code == error_code_future_version || code == error_code_database_locked ||
		       code == error_code_proxy_memory_limit_exceeded || code == error_code_batch_transaction_throttled ||
		       code == error_code_process_behind || code == error_code_tag_throttled;
	}
	return false;
}

#define RETURN_ON_ERROR(code_to_run)                                                                                   \
	try {                                                                                                              \
		code_to_run                                                                                                    \
	} catch (Error & e) {                                                                                              \
		if (e.code() <= 0)                                                                                             \
			return internal_error().code();                                                                            \
		else                                                                                                           \
			return e.code();                                                                                           \
	} catch (...) {                                                                                                    \
		return error_code_unknown_error;                                                                               \
	}

#define CATCH_AND_RETURN(code_to_run)                                                                                  \
	RETURN_ON_ERROR(code_to_run);                                                                                      \
	return error_code_success;

#define CATCH_AND_DIE(code_to_run)                                                                                     \
	try {                                                                                                              \
		code_to_run                                                                                                    \
	} catch (Error & e) {                                                                                              \
		fprintf(stderr, "Unexpected FDB error %d\n", e.code());                                                        \
		abort();                                                                                                       \
	} catch (...) {                                                                                                    \
		fprintf(stderr, "Unexpected FDB unknown error\n");                                                             \
		abort();                                                                                                       \
	}

extern "C" DLLEXPORT fdb_error_t fdb_network_set_option(FDBNetworkOption option,
                                                        uint8_t const* value,
                                                        int value_length) {
	CATCH_AND_RETURN(API->setNetworkOption((FDBNetworkOptions::Option)option,
	                                       value ? StringRef(value, value_length) : Optional<StringRef>()););
}

fdb_error_t fdb_setup_network_impl() {
	CATCH_AND_RETURN(API->setupNetwork(););
}

fdb_error_t fdb_setup_network_v13(const char* localAddress) {
	fdb_error_t errorCode =
	    fdb_network_set_option(FDB_NET_OPTION_LOCAL_ADDRESS, (uint8_t const*)localAddress, strlen(localAddress));
	if (errorCode != 0)
		return errorCode;

	return fdb_setup_network_impl();
}

extern "C" DLLEXPORT fdb_error_t fdb_run_network() {
	CATCH_AND_RETURN(API->runNetwork(););
}

extern "C" DLLEXPORT fdb_error_t fdb_stop_network() {
	CATCH_AND_RETURN(API->stopNetwork(););
}

extern "C" DLLEXPORT fdb_error_t fdb_add_network_thread_completion_hook(void (*hook)(void*), void* hook_parameter) {
	CATCH_AND_RETURN(API->addNetworkThreadCompletionHook(hook, hook_parameter););
}

extern "C" DLLEXPORT void fdb_future_cancel(FDBFuture* f) {
	CATCH_AND_DIE(TSAVB(f)->addref(); TSAVB(f)->cancel(););
}

extern "C" DLLEXPORT void fdb_future_release_memory(FDBFuture* f) {
	CATCH_AND_DIE(TSAVB(f)->releaseMemory(););
}

extern "C" DLLEXPORT void fdb_future_destroy(FDBFuture* f) {
	CATCH_AND_DIE(TSAVB(f)->cancel(););
}

extern "C" DLLEXPORT fdb_error_t fdb_future_block_until_ready(FDBFuture* f) {
	CATCH_AND_RETURN(TSAVB(f)->blockUntilReadyCheckOnMainThread(););
}

fdb_bool_t fdb_future_is_error_v22(FDBFuture* f) {
	return TSAVB(f)->isError();
}

extern "C" DLLEXPORT fdb_bool_t fdb_future_is_ready(FDBFuture* f) {
	return TSAVB(f)->isReady();
}

class CAPICallback : public ThreadCallback {
public:
	CAPICallback(void (*callbackf)(FDBFuture*, void*), FDBFuture* f, void* userdata)
	  : callbackf(callbackf), f(f), userdata(userdata) {}

	bool canFire(int notMadeActive) const override { return true; }
	void fire(const Void& unused, int& userParam) override {
		(*callbackf)(f, userdata);
		delete this;
	}
	void error(const Error&, int& userParam) override {
		(*callbackf)(f, userdata);
		delete this;
	}

private:
	void (*callbackf)(FDBFuture*, void*);
	FDBFuture* f;
	void* userdata;
};

extern "C" DLLEXPORT fdb_error_t fdb_future_set_callback(FDBFuture* f,
                                                         void (*callbackf)(FDBFuture*, void*),
                                                         void* userdata) {
	CAPICallback* cb = new CAPICallback(callbackf, f, userdata);
	int ignore;
	CATCH_AND_RETURN(TSAVB(f)->callOrSetAsCallback(cb, ignore, 0););
}

fdb_error_t fdb_future_get_error_impl(FDBFuture* f) {
	return TSAVB(f)->getErrorCode();
}

fdb_error_t fdb_future_get_error_v22(FDBFuture* f, const char** description) {
	if (!(TSAVB(f)->isError()))
		return error_code_future_not_error;
	if (description)
		*description = TSAVB(f)->error.what();
	return TSAVB(f)->error.code();
}

fdb_error_t fdb_future_get_version_v619(FDBFuture* f, int64_t* out_version) {
	CATCH_AND_RETURN(*out_version = TSAV(Version, f)->get(););
}

extern "C" DLLEXPORT fdb_error_t fdb_future_get_int64(FDBFuture* f, int64_t* out_value) {
	CATCH_AND_RETURN(*out_value = TSAV(int64_t, f)->get(););
}

extern "C" DLLEXPORT fdb_error_t fdb_future_get_uint64(FDBFuture* f, uint64_t* out) {
	CATCH_AND_RETURN(*out = TSAV(uint64_t, f)->get(););
}

extern "C" DLLEXPORT fdb_error_t fdb_future_get_key(FDBFuture* f, uint8_t const** out_key, int* out_key_length) {
	CATCH_AND_RETURN(KeyRef key = TSAV(Key, f)->get(); *out_key = key.begin(); *out_key_length = key.size(););
}

fdb_error_t fdb_future_get_cluster_v609(FDBFuture* f, FDBCluster** out_cluster) {
	CATCH_AND_RETURN(*out_cluster = (FDBCluster*)((TSAV(char*, f)->get())););
}

fdb_error_t fdb_future_get_database_v609(FDBFuture* f, FDBDatabase** out_database) {
	CATCH_AND_RETURN(*out_database = (FDBDatabase*)((TSAV(Reference<IDatabase>, f)->get()).extractPtr()););
}

extern "C" DLLEXPORT fdb_error_t fdb_future_get_value(FDBFuture* f,
                                                      fdb_bool_t* out_present,
                                                      uint8_t const** out_value,
                                                      int* out_value_length) {
	CATCH_AND_RETURN(Optional<Value> v = TSAV(Optional<Value>, f)->get(); *out_present = v.present();
	                 if (*out_present) {
		                 *out_value = v.get().begin();
		                 *out_value_length = v.get().size();
	                 });
}

fdb_error_t fdb_future_get_keyvalue_array_impl(FDBFuture* f,
                                               FDBKeyValue const** out_kv,
                                               int* out_count,
                                               fdb_bool_t* out_more) {
	CATCH_AND_RETURN(Standalone<RangeResultRef> rrr = TSAV(Standalone<RangeResultRef>, f)->get();
	                 *out_kv = (FDBKeyValue*)rrr.begin();
	                 *out_count = rrr.size();
	                 *out_more = rrr.more;);
}

fdb_error_t fdb_future_get_keyvalue_array_v13(FDBFuture* f, FDBKeyValue const** out_kv, int* out_count) {
	CATCH_AND_RETURN(Standalone<RangeResultRef> rrr = TSAV(Standalone<RangeResultRef>, f)->get();
	                 *out_kv = (FDBKeyValue*)rrr.begin();
	                 *out_count = rrr.size(););
}

extern "C" DLLEXPORT fdb_error_t fdb_future_get_string_array(FDBFuture* f, const char*** out_strings, int* out_count) {
	CATCH_AND_RETURN(Standalone<VectorRef<const char*>> na = TSAV(Standalone<VectorRef<const char*>>, f)->get();
	                 *out_strings = (const char**)na.begin();
	                 *out_count = na.size(););
}

extern "C" DLLEXPORT fdb_error_t fdb_future_get_key_array(FDBFuture* f, FDBKey const** out_key_array, int* out_count) {
	CATCH_AND_RETURN(Standalone<VectorRef<KeyRef>> na = TSAV(Standalone<VectorRef<KeyRef>>, f)->get();
	                 *out_key_array = (FDBKey*)na.begin();
	                 *out_count = na.size(););
}

FDBFuture* fdb_create_cluster_v609(const char* cluster_file_path) {
	char* path;
	if (cluster_file_path) {
		path = new char[strlen(cluster_file_path) + 1];
		strcpy(path, cluster_file_path);
	} else {
		path = new char[1];
		path[0] = '\0';
	}
	return (FDBFuture*)ThreadFuture<char*>(path).extractPtr();
}

fdb_error_t fdb_cluster_set_option_v609(FDBCluster* c,
                                        FDBClusterOption option,
                                        uint8_t const* value,
                                        int value_length) {
	// There are no cluster options
	return error_code_success;
}

void fdb_cluster_destroy_v609(FDBCluster* c) {
	CATCH_AND_DIE(delete[] CLUSTER(c););
}

// This exists so that fdb_cluster_create_database doesn't need to call the public symbol fdb_create_database.
// If it does and this is an external client loaded though the multi-version API, then it may inadvertently call
// the version of the function in the primary library if it was loaded into the global symbols.
fdb_error_t fdb_create_database_impl(const char* cluster_file_path, FDBDatabase** out_database) {
	CATCH_AND_RETURN(*out_database =
	                     (FDBDatabase*)API->createDatabase(cluster_file_path ? cluster_file_path : "").extractPtr(););
}

FDBFuture* fdb_cluster_create_database_v609(FDBCluster* c, uint8_t const* db_name, int db_name_length) {
	if (strncmp((const char*)db_name, "DB", db_name_length) != 0) {
		return (FDBFuture*)ThreadFuture<Reference<IDatabase>>(invalid_database_name()).extractPtr();
	}

	FDBDatabase* db;
	fdb_error_t err = fdb_create_database_impl(CLUSTER(c), &db);
	if (err) {
		return (FDBFuture*)ThreadFuture<Reference<IDatabase>>(Error(err)).extractPtr();
	}

	return (FDBFuture*)ThreadFuture<Reference<IDatabase>>(Reference<IDatabase>(DB(db))).extractPtr();
}

extern "C" DLLEXPORT fdb_error_t fdb_create_database(const char* cluster_file_path, FDBDatabase** out_database) {
	return fdb_create_database_impl(cluster_file_path, out_database);
}

extern "C" DLLEXPORT fdb_error_t fdb_database_set_option(FDBDatabase* d,
                                                         FDBDatabaseOption option,
                                                         uint8_t const* value,
                                                         int value_length) {
	CATCH_AND_RETURN(DB(d)->setOption((FDBDatabaseOptions::Option)option,
	                                  value ? StringRef(value, value_length) : Optional<StringRef>()););
}

extern "C" DLLEXPORT void fdb_database_destroy(FDBDatabase* d) {
	CATCH_AND_DIE(DB(d)->delref(););
}

extern "C" DLLEXPORT fdb_error_t fdb_database_create_transaction(FDBDatabase* d, FDBTransaction** out_transaction) {
	CATCH_AND_RETURN(Reference<ITransaction> tr = DB(d)->createTransaction();
	                 if (g_api_version <= 15) tr->setOption(FDBTransactionOptions::ACCESS_SYSTEM_KEYS);
	                 *out_transaction = (FDBTransaction*)tr.extractPtr(););
}

extern "C" DLLEXPORT FDBFuture* fdb_database_reboot_worker(FDBDatabase* db,
                                                           uint8_t const* address,
                                                           int address_length,
                                                           fdb_bool_t check,
                                                           int duration) {
	return (FDBFuture*)(DB(db)->rebootWorker(StringRef(address, address_length), check, duration).extractPtr());
}

extern "C" DLLEXPORT FDBFuture* fdb_database_force_recovery_with_data_loss(FDBDatabase* db,
                                                                           uint8_t const* dcid,
                                                                           int dcid_length) {
	return (FDBFuture*)(DB(db)->forceRecoveryWithDataLoss(StringRef(dcid, dcid_length)).extractPtr());
}

extern "C" DLLEXPORT FDBFuture* fdb_database_create_snapshot(FDBDatabase* db,
                                                             uint8_t const* uid,
                                                             int uid_length,
                                                             uint8_t const* snap_command,
                                                             int snap_command_length) {
	return (FDBFuture*)(DB(db)
	                        ->createSnapshot(StringRef(uid, uid_length), StringRef(snap_command, snap_command_length))
	                        .extractPtr());
}

// Get network thread busyness (updated every 1s)
// A value of 0 indicates that the client is more or less idle
// A value of 1 (or more) indicates that the client is saturated
extern "C" DLLEXPORT double fdb_database_get_main_thread_busyness(FDBDatabase* d) {
	return DB(d)->getMainThreadBusyness();
}

<<<<<<< HEAD
// Returns the protocol version reported by a quorum of coordinators
// If an expected version is non-zero, the future won't return until the protocol version is different than expected
=======
// Returns the protocol version reported by the coordinator this client is connected to
// If an expected version is non-zero, the future won't return until the protocol version is different than expected
// Note: this will never return if the server is running a protocol from FDB 5.0 or older
>>>>>>> 15370192
extern "C" DLLEXPORT FDBFuture* fdb_database_get_server_protocol(FDBDatabase* db, uint64_t expected_version) {
	Optional<ProtocolVersion> expected;
	if (expected_version > 0) {
		expected = ProtocolVersion(expected_version);
	}

<<<<<<< HEAD
	return (FDBFuture*)(DB(db)->getServerProtocol(expected).extractPtr());
=======
	return (
	    FDBFuture*)(mapThreadFuture<ProtocolVersion,
	                                uint64_t>(DB(db)->getServerProtocol(expected), [](ErrorOr<ProtocolVersion> result) {
		                return result.map<uint64_t>([](ProtocolVersion pv) { return pv.versionWithFlags(); });
	                }).extractPtr());
>>>>>>> 15370192
}

extern "C" DLLEXPORT void fdb_transaction_destroy(FDBTransaction* tr) {
	try {
		TXN(tr)->delref();
	} catch (...) {
	}
}

extern "C" DLLEXPORT void fdb_transaction_cancel(FDBTransaction* tr) {
	CATCH_AND_DIE(TXN(tr)->cancel(););
}

extern "C" DLLEXPORT void fdb_transaction_set_read_version(FDBTransaction* tr, int64_t version) {
	CATCH_AND_DIE(TXN(tr)->setVersion(version););
}

extern "C" DLLEXPORT FDBFuture* fdb_transaction_get_read_version(FDBTransaction* tr) {
	return (FDBFuture*)(TXN(tr)->getReadVersion().extractPtr());
}

FDBFuture* fdb_transaction_get_impl(FDBTransaction* tr,
                                    uint8_t const* key_name,
                                    int key_name_length,
                                    fdb_bool_t snapshot) {
	return (FDBFuture*)(TXN(tr)->get(KeyRef(key_name, key_name_length), snapshot).extractPtr());
}

FDBFuture* fdb_transaction_get_v13(FDBTransaction* tr, uint8_t const* key_name, int key_name_length) {
	return fdb_transaction_get_impl(tr, key_name, key_name_length, 0);
}

FDBFuture* fdb_transaction_get_key_impl(FDBTransaction* tr,
                                        uint8_t const* key_name,
                                        int key_name_length,
                                        fdb_bool_t or_equal,
                                        int offset,
                                        fdb_bool_t snapshot) {
	return (FDBFuture*)(TXN(tr)
	                        ->getKey(KeySelectorRef(KeyRef(key_name, key_name_length), or_equal, offset), snapshot)
	                        .extractPtr());
}

FDBFuture* fdb_transaction_get_key_v13(FDBTransaction* tr,
                                       uint8_t const* key_name,
                                       int key_name_length,
                                       fdb_bool_t or_equal,
                                       int offset) {
	return fdb_transaction_get_key_impl(tr, key_name, key_name_length, or_equal, offset, false);
}

extern "C" DLLEXPORT FDBFuture* fdb_transaction_get_addresses_for_key(FDBTransaction* tr,
                                                                      uint8_t const* key_name,
                                                                      int key_name_length) {
	return (FDBFuture*)(TXN(tr)->getAddressesForKey(KeyRef(key_name, key_name_length)).extractPtr());
}

FDBFuture* fdb_transaction_get_range_impl(FDBTransaction* tr,
                                          uint8_t const* begin_key_name,
                                          int begin_key_name_length,
                                          fdb_bool_t begin_or_equal,
                                          int begin_offset,
                                          uint8_t const* end_key_name,
                                          int end_key_name_length,
                                          fdb_bool_t end_or_equal,
                                          int end_offset,
                                          int limit,
                                          int target_bytes,
                                          FDBStreamingMode mode,
                                          int iteration,
                                          fdb_bool_t snapshot,
                                          fdb_bool_t reverse) {
	/* This method may be called with a runtime API version of 13, in
	   which negative row limits are a reverse range read */
	if (g_api_version <= 13 && limit < 0) {
		limit = -limit;
		reverse = true;
	}

	/* Zero at the C API maps to "infinity" at lower levels */
	if (!limit)
		limit = GetRangeLimits::ROW_LIMIT_UNLIMITED;
	if (!target_bytes)
		target_bytes = GetRangeLimits::BYTE_LIMIT_UNLIMITED;

	/* Unlimited/unlimited with mode _EXACT isn't permitted */
	if (limit == GetRangeLimits::ROW_LIMIT_UNLIMITED && target_bytes == GetRangeLimits::BYTE_LIMIT_UNLIMITED &&
	    mode == FDB_STREAMING_MODE_EXACT)
		return TSAV_ERROR(Standalone<RangeResultRef>, exact_mode_without_limits);

	/* _ITERATOR mode maps to one of the known streaming modes
	   depending on iteration */
	const int mode_bytes_array[] = { GetRangeLimits::BYTE_LIMIT_UNLIMITED, 256, 1000, 4096, 80000 };

	/* The progression used for FDB_STREAMING_MODE_ITERATOR.
	   Goes 1.5 * previous. */
	static const int iteration_progression[] = { 4096, 6144, 9216, 13824, 20736, 31104, 46656, 69984, 80000, 120000 };

	/* length(iteration_progression) */
	static const int max_iteration = sizeof(iteration_progression) / sizeof(int);

	if (mode == FDB_STREAMING_MODE_WANT_ALL)
		mode = FDB_STREAMING_MODE_SERIAL;

	int mode_bytes;
	if (mode == FDB_STREAMING_MODE_ITERATOR) {
		if (iteration <= 0)
			return TSAV_ERROR(Standalone<RangeResultRef>, client_invalid_operation);

		iteration = std::min(iteration, max_iteration);
		mode_bytes = iteration_progression[iteration - 1];
	} else if (mode >= 0 && mode <= FDB_STREAMING_MODE_SERIAL)
		mode_bytes = mode_bytes_array[mode];
	else
		return TSAV_ERROR(Standalone<RangeResultRef>, client_invalid_operation);

	if (target_bytes == GetRangeLimits::BYTE_LIMIT_UNLIMITED)
		target_bytes = mode_bytes;
	else if (mode_bytes != GetRangeLimits::BYTE_LIMIT_UNLIMITED)
		target_bytes = std::min(target_bytes, mode_bytes);

	return (
	    FDBFuture*)(TXN(tr)
	                    ->getRange(
	                        KeySelectorRef(KeyRef(begin_key_name, begin_key_name_length), begin_or_equal, begin_offset),
	                        KeySelectorRef(KeyRef(end_key_name, end_key_name_length), end_or_equal, end_offset),
	                        GetRangeLimits(limit, target_bytes),
	                        snapshot,
	                        reverse)
	                    .extractPtr());
}

FDBFuture* fdb_transaction_get_range_selector_v13(FDBTransaction* tr,
                                                  uint8_t const* begin_key_name,
                                                  int begin_key_name_length,
                                                  fdb_bool_t begin_or_equal,
                                                  int begin_offset,
                                                  uint8_t const* end_key_name,
                                                  int end_key_name_length,
                                                  fdb_bool_t end_or_equal,
                                                  int end_offset,
                                                  int limit) {
	return fdb_transaction_get_range_impl(tr,
	                                      begin_key_name,
	                                      begin_key_name_length,
	                                      begin_or_equal,
	                                      begin_offset,
	                                      end_key_name,
	                                      end_key_name_length,
	                                      end_or_equal,
	                                      end_offset,
	                                      limit,
	                                      0,
	                                      FDB_STREAMING_MODE_EXACT,
	                                      0,
	                                      false,
	                                      false);
}

FDBFuture* fdb_transaction_get_range_v13(FDBTransaction* tr,
                                         uint8_t const* begin_key_name,
                                         int begin_key_name_length,
                                         uint8_t const* end_key_name,
                                         int end_key_name_length,
                                         int limit) {
	return fdb_transaction_get_range_selector_v13(
	    tr,
	    FDB_KEYSEL_FIRST_GREATER_OR_EQUAL(begin_key_name, begin_key_name_length),
	    FDB_KEYSEL_FIRST_GREATER_OR_EQUAL(end_key_name, end_key_name_length),
	    limit);
}

extern "C" DLLEXPORT void fdb_transaction_set(FDBTransaction* tr,
                                              uint8_t const* key_name,
                                              int key_name_length,
                                              uint8_t const* value,
                                              int value_length) {
	CATCH_AND_DIE(TXN(tr)->set(KeyRef(key_name, key_name_length), ValueRef(value, value_length)););
}

extern "C" DLLEXPORT void fdb_transaction_atomic_op(FDBTransaction* tr,
                                                    uint8_t const* key_name,
                                                    int key_name_length,
                                                    uint8_t const* param,
                                                    int param_length,
                                                    FDBMutationType operation_type) {
	CATCH_AND_DIE(TXN(tr)->atomicOp(
	    KeyRef(key_name, key_name_length), ValueRef(param, param_length), (FDBMutationTypes::Option)operation_type););
}

extern "C" DLLEXPORT void fdb_transaction_clear(FDBTransaction* tr, uint8_t const* key_name, int key_name_length) {
	CATCH_AND_DIE(TXN(tr)->clear(KeyRef(key_name, key_name_length)););
}

extern "C" DLLEXPORT void fdb_transaction_clear_range(FDBTransaction* tr,
                                                      uint8_t const* begin_key_name,
                                                      int begin_key_name_length,
                                                      uint8_t const* end_key_name,
                                                      int end_key_name_length) {
	CATCH_AND_DIE(
	    TXN(tr)->clear(KeyRef(begin_key_name, begin_key_name_length), KeyRef(end_key_name, end_key_name_length)););
}

extern "C" DLLEXPORT FDBFuture* fdb_transaction_watch(FDBTransaction* tr,
                                                      uint8_t const* key_name,
                                                      int key_name_length) {
	return (FDBFuture*)(TXN(tr)->watch(KeyRef(key_name, key_name_length)).extractPtr());
}

extern "C" DLLEXPORT FDBFuture* fdb_transaction_commit(FDBTransaction* tr) {
	return (FDBFuture*)(TXN(tr)->commit().extractPtr());
}

extern "C" DLLEXPORT fdb_error_t fdb_transaction_get_committed_version(FDBTransaction* tr, int64_t* out_version) {
	CATCH_AND_RETURN(*out_version = TXN(tr)->getCommittedVersion(););
}

extern "C" DLLEXPORT FDBFuture* fdb_transaction_get_approximate_size(FDBTransaction* tr) {
	return (FDBFuture*)TXN(tr)->getApproximateSize().extractPtr();
}

extern "C" DLLEXPORT FDBFuture* fdb_transaction_get_versionstamp(FDBTransaction* tr) {
	return (FDBFuture*)(TXN(tr)->getVersionstamp().extractPtr());
}

fdb_error_t fdb_transaction_set_option_impl(FDBTransaction* tr,
                                            FDBTransactionOption option,
                                            uint8_t const* value,
                                            int value_length) {
	CATCH_AND_RETURN(TXN(tr)->setOption((FDBTransactionOptions::Option)option,
	                                    value ? StringRef(value, value_length) : Optional<StringRef>()););
}

void fdb_transaction_set_option_v13(FDBTransaction* tr, FDBTransactionOption option) {
	fdb_transaction_set_option_impl(tr, option, nullptr, 0);
}

extern "C" DLLEXPORT FDBFuture* fdb_transaction_on_error(FDBTransaction* tr, fdb_error_t error) {
	return (FDBFuture*)(TXN(tr)->onError(Error::fromUnvalidatedCode(error)).extractPtr());
}

extern "C" DLLEXPORT void fdb_transaction_reset(FDBTransaction* tr) {
	CATCH_AND_DIE(TXN(tr)->reset(););
}

extern "C" DLLEXPORT fdb_error_t fdb_transaction_add_conflict_range(FDBTransaction* tr,
                                                                    uint8_t const* begin_key_name,
                                                                    int begin_key_name_length,
                                                                    uint8_t const* end_key_name,
                                                                    int end_key_name_length,
                                                                    FDBConflictRangeType type) {
	CATCH_AND_RETURN(
	    KeyRangeRef range(KeyRef(begin_key_name, begin_key_name_length), KeyRef(end_key_name, end_key_name_length));
	    if (type == FDBConflictRangeType::FDB_CONFLICT_RANGE_TYPE_READ) TXN(tr)->addReadConflictRange(range);
	    else if (type == FDBConflictRangeType::FDB_CONFLICT_RANGE_TYPE_WRITE) TXN(tr)->addWriteConflictRange(range);
	    else return error_code_client_invalid_operation;);
}

extern "C" DLLEXPORT FDBFuture* fdb_transaction_get_estimated_range_size_bytes(FDBTransaction* tr,
                                                                               uint8_t const* begin_key_name,
                                                                               int begin_key_name_length,
                                                                               uint8_t const* end_key_name,
                                                                               int end_key_name_length) {
	KeyRangeRef range(KeyRef(begin_key_name, begin_key_name_length), KeyRef(end_key_name, end_key_name_length));
	return (FDBFuture*)(TXN(tr)->getEstimatedRangeSizeBytes(range).extractPtr());
}

extern "C" DLLEXPORT FDBFuture* fdb_transaction_get_range_split_points(FDBTransaction* tr,
                                                                       uint8_t const* begin_key_name,
                                                                       int begin_key_name_length,
                                                                       uint8_t const* end_key_name,
                                                                       int end_key_name_length,
                                                                       int64_t chunk_size) {
	KeyRangeRef range(KeyRef(begin_key_name, begin_key_name_length), KeyRef(end_key_name, end_key_name_length));
	return (FDBFuture*)(TXN(tr)->getRangeSplitPoints(range, chunk_size).extractPtr());
}

#include "fdb_c_function_pointers.g.h"

#define FDB_API_CHANGED(func, ver)                                                                                     \
	if (header_version < ver)                                                                                          \
		fdb_api_ptr_##func = (void*)&(func##_v##ver##_PREV);                                                           \
	else if (fdb_api_ptr_##func == (void*)&fdb_api_ptr_unimpl)                                                         \
		fdb_api_ptr_##func = (void*)&(func##_impl);

#define FDB_API_REMOVED(func, ver)                                                                                     \
	if (header_version < ver)                                                                                          \
		fdb_api_ptr_##func = (void*)&(func##_v##ver##_PREV);                                                           \
	else                                                                                                               \
		fdb_api_ptr_##func = (void*)&fdb_api_ptr_removed;

extern "C" DLLEXPORT fdb_error_t fdb_select_api_version_impl(int runtime_version, int header_version) {
	/* Can only call this once */
	if (g_api_version != 0)
		return error_code_api_version_already_set;

	/* Caller screwed up, this makes no sense */
	if (runtime_version > header_version)
		return error_code_api_version_invalid;

	/* Caller requested a version we don't speak */
	if (header_version > FDB_API_VERSION)
		return error_code_api_version_not_supported;

	/* No backwards compatibility for earlier versions */
	if (runtime_version < 13)
		return error_code_api_version_not_supported;

	RETURN_ON_ERROR(API->selectApiVersion(runtime_version););

	g_api_version = runtime_version;

	platformInit();
	Error::init();

	// Versioned API changes -- descending order by version (new changes at top)
	// FDB_API_CHANGED( function, ver ) means there is a new implementation as of ver, and a function function_(ver-1)
	// is the old implementation FDB_API_REMOVED( function, ver ) means the function was removed as of ver, and
	// function_(ver-1) is the old implementation
	//
	// WARNING: use caution when implementing removed functions by calling public API functions. This can lead to
	// undesired behavior when using the multi-version API. Instead, it is better to have both the removed and public
	// functions call an internal implementation function. See fdb_create_database_impl for an example.
	FDB_API_REMOVED(fdb_future_get_version, 620);
	FDB_API_REMOVED(fdb_create_cluster, 610);
	FDB_API_REMOVED(fdb_cluster_create_database, 610);
	FDB_API_REMOVED(fdb_cluster_set_option, 610);
	FDB_API_REMOVED(fdb_cluster_destroy, 610);
	FDB_API_REMOVED(fdb_future_get_cluster, 610);
	FDB_API_REMOVED(fdb_future_get_database, 610);
	FDB_API_CHANGED(fdb_future_get_error, 23);
	FDB_API_REMOVED(fdb_future_is_error, 23);
	FDB_API_CHANGED(fdb_future_get_keyvalue_array, 14);
	FDB_API_CHANGED(fdb_transaction_get_key, 14);
	FDB_API_CHANGED(fdb_transaction_get_range, 14);
	FDB_API_REMOVED(fdb_transaction_get_range_selector, 14);
	FDB_API_CHANGED(fdb_transaction_get, 14);
	FDB_API_CHANGED(fdb_setup_network, 14);
	FDB_API_CHANGED(fdb_transaction_set_option, 14);
	/* End versioned API changes */

	return error_code_success;
}

extern "C" DLLEXPORT int fdb_get_max_api_version() {
	return FDB_API_VERSION;
}

extern "C" DLLEXPORT const char* fdb_get_client_version() {
	return API->getClientVersion();
}

#if defined(__APPLE__)
#include <dlfcn.h>
__attribute__((constructor)) static void initialize() {
	// OS X ld doesn't support -z nodelete, so we dlopen to increment the reference count of this module
	Dl_info info;
	int ret = dladdr((void*)&fdb_select_api_version_impl, &info);
	if (!ret || !info.dli_fname)
		return; // If we get here somehow, we face the risk of seg faults if somebody unloads our library

	dlopen(info.dli_fname, RTLD_NOLOAD | RTLD_NODELETE);
}
#endif<|MERGE_RESOLUTION|>--- conflicted
+++ resolved
@@ -365,29 +365,20 @@
 	return DB(d)->getMainThreadBusyness();
 }
 
-<<<<<<< HEAD
-// Returns the protocol version reported by a quorum of coordinators
-// If an expected version is non-zero, the future won't return until the protocol version is different than expected
-=======
 // Returns the protocol version reported by the coordinator this client is connected to
 // If an expected version is non-zero, the future won't return until the protocol version is different than expected
 // Note: this will never return if the server is running a protocol from FDB 5.0 or older
->>>>>>> 15370192
 extern "C" DLLEXPORT FDBFuture* fdb_database_get_server_protocol(FDBDatabase* db, uint64_t expected_version) {
 	Optional<ProtocolVersion> expected;
 	if (expected_version > 0) {
 		expected = ProtocolVersion(expected_version);
 	}
 
-<<<<<<< HEAD
-	return (FDBFuture*)(DB(db)->getServerProtocol(expected).extractPtr());
-=======
 	return (
 	    FDBFuture*)(mapThreadFuture<ProtocolVersion,
 	                                uint64_t>(DB(db)->getServerProtocol(expected), [](ErrorOr<ProtocolVersion> result) {
 		                return result.map<uint64_t>([](ProtocolVersion pv) { return pv.versionWithFlags(); });
 	                }).extractPtr());
->>>>>>> 15370192
 }
 
 extern "C" DLLEXPORT void fdb_transaction_destroy(FDBTransaction* tr) {
