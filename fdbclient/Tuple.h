--- conflicted
+++ resolved
@@ -40,10 +40,7 @@
 	Tuple& append(int64_t);
 	// There are some ambiguous append calls in fdbclient, so to make it easier
 	// to add append for floats and doubles, name them differently for now.
-<<<<<<< HEAD
-=======
 	Tuple& appendBool(bool);
->>>>>>> 15370192
 	Tuple& appendFloat(float);
 	Tuple& appendDouble(double);
 	Tuple& appendNull();
@@ -55,11 +52,7 @@
 		return append(t);
 	}
 
-<<<<<<< HEAD
-	enum ElementType { NULL_TYPE, INT, BYTES, UTF8, FLOAT, DOUBLE };
-=======
 	enum ElementType { NULL_TYPE, INT, BYTES, UTF8, BOOL, FLOAT, DOUBLE };
->>>>>>> 15370192
 
 	// this is number of elements, not length of data
 	size_t size() const { return offsets.size(); }
@@ -67,10 +60,7 @@
 	ElementType getType(size_t index) const;
 	Standalone<StringRef> getString(size_t index) const;
 	int64_t getInt(size_t index, bool allow_incomplete = false) const;
-<<<<<<< HEAD
-=======
 	bool getBool(size_t index) const;
->>>>>>> 15370192
 	float getFloat(size_t index) const;
 	double getDouble(size_t index) const;
 
