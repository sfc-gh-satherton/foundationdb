/*
 * SpecialKeySpace.actor.cpp
 *
 * This source file is part of the FoundationDB open source project
 *
 * Copyright 2013-2020 Apple Inc. and the FoundationDB project authors
 *
 * Licensed under the Apache License, Version 2.0 (the "License");
 * you may not use this file except in compliance with the License.
 * You may obtain a copy of the License at
 *
 *     http://www.apache.org/licenses/LICENSE-2.0
 *
 * Unless required by applicable law or agreed to in writing, software
 * distributed under the License is distributed on an "AS IS" BASIS,
 * WITHOUT WARRANTIES OR CONDITIONS OF ANY KIND, either express or implied.
 * See the License for the specific language governing permissions and
 * limitations under the License.
 */

#include "boost/lexical_cast.hpp"
#include "boost/algorithm/string.hpp"

<<<<<<< HEAD
=======
#include <time.h>
#include <msgpack.hpp>

#include <exception>

#include "fdbclient/ActorLineageProfiler.h"
#include "fdbclient/Knobs.h"
#include "fdbclient/ProcessInterface.h"
>>>>>>> 15370192
#include "fdbclient/GlobalConfig.actor.h"
#include "fdbclient/SpecialKeySpace.actor.h"
#include "flow/Arena.h"
#include "flow/UnitTest.h"
#include "fdbclient/ManagementAPI.actor.h"
#include "fdbclient/StatusClient.h"
#include "flow/actorcompiler.h" // This must be the last #include.

namespace {
const std::string kTracingTransactionIdKey = "transaction_id";
const std::string kTracingTokenKey = "token";
// Max version we can set for minRequiredCommitVersionKey,
// making sure the cluster can still be alive for 1000 years after the recovery
const Version maxAllowedVerion =
    std::numeric_limits<int64_t>::max() - 1 - CLIENT_KNOBS->VERSIONS_PER_SECOND * 3600 * 24 * 365 * 1000;

static bool isAlphaNumeric(const std::string& key) {
	// [A-Za-z0-9_]+
	if (!key.size())
		return false;
	for (const char& c : key) {
		if (!((c >= '0' && c <= '9') || (c >= 'A' && c <= 'Z') || (c >= 'a' && c <= 'z') || c == '_'))
			return false;
	}
	return true;
}
} // namespace

std::unordered_map<SpecialKeySpace::MODULE, KeyRange> SpecialKeySpace::moduleToBoundary = {
	{ SpecialKeySpace::MODULE::TRANSACTION,
	  KeyRangeRef(LiteralStringRef("\xff\xff/transaction/"), LiteralStringRef("\xff\xff/transaction0")) },
	{ SpecialKeySpace::MODULE::WORKERINTERFACE,
	  KeyRangeRef(LiteralStringRef("\xff\xff/worker_interfaces/"), LiteralStringRef("\xff\xff/worker_interfaces0")) },
	{ SpecialKeySpace::MODULE::STATUSJSON, singleKeyRange(LiteralStringRef("\xff\xff/status/json")) },
	{ SpecialKeySpace::MODULE::CONNECTIONSTRING, singleKeyRange(LiteralStringRef("\xff\xff/connection_string")) },
	{ SpecialKeySpace::MODULE::CLUSTERFILEPATH, singleKeyRange(LiteralStringRef("\xff\xff/cluster_file_path")) },
	{ SpecialKeySpace::MODULE::METRICS,
	  KeyRangeRef(LiteralStringRef("\xff\xff/metrics/"), LiteralStringRef("\xff\xff/metrics0")) },
	{ SpecialKeySpace::MODULE::MANAGEMENT,
	  KeyRangeRef(LiteralStringRef("\xff\xff/management/"), LiteralStringRef("\xff\xff/management0")) },
	{ SpecialKeySpace::MODULE::ERRORMSG, singleKeyRange(LiteralStringRef("\xff\xff/error_message")) },
	{ SpecialKeySpace::MODULE::CONFIGURATION,
	  KeyRangeRef(LiteralStringRef("\xff\xff/configuration/"), LiteralStringRef("\xff\xff/configuration0")) },
	{ SpecialKeySpace::MODULE::GLOBALCONFIG,
	  KeyRangeRef(LiteralStringRef("\xff\xff/global_config/"), LiteralStringRef("\xff\xff/global_config0")) },
	{ SpecialKeySpace::MODULE::TRACING,
	  KeyRangeRef(LiteralStringRef("\xff\xff/tracing/"), LiteralStringRef("\xff\xff/tracing0")) },
	{ SpecialKeySpace::MODULE::ACTORLINEAGE,
	  KeyRangeRef(LiteralStringRef("\xff\xff/actor_lineage/"), LiteralStringRef("\xff\xff/actor_lineage0")) },
	{ SpecialKeySpace::MODULE::ACTOR_PROFILER_CONF,
	  KeyRangeRef(LiteralStringRef("\xff\xff/actor_profiler_conf/"),
	              LiteralStringRef("\xff\xff/actor_profiler_conf0")) }
};

std::unordered_map<std::string, KeyRange> SpecialKeySpace::managementApiCommandToRange = {
	{ "exclude",
	  KeyRangeRef(LiteralStringRef("excluded/"), LiteralStringRef("excluded0"))
	      .withPrefix(moduleToBoundary[MODULE::MANAGEMENT].begin) },
	{ "failed",
	  KeyRangeRef(LiteralStringRef("failed/"), LiteralStringRef("failed0"))
	      .withPrefix(moduleToBoundary[MODULE::MANAGEMENT].begin) },
	{ "lock", singleKeyRange(LiteralStringRef("db_locked")).withPrefix(moduleToBoundary[MODULE::MANAGEMENT].begin) },
	{ "consistencycheck",
	  singleKeyRange(LiteralStringRef("consistency_check_suspended"))
	      .withPrefix(moduleToBoundary[MODULE::MANAGEMENT].begin) },
	{ "coordinators",
	  KeyRangeRef(LiteralStringRef("coordinators/"), LiteralStringRef("coordinators0"))
	      .withPrefix(moduleToBoundary[MODULE::CONFIGURATION].begin) },
	{ "advanceversion",
	  singleKeyRange(LiteralStringRef("min_required_commit_version"))
	      .withPrefix(moduleToBoundary[MODULE::MANAGEMENT].begin) },
	{ "profile",
	  KeyRangeRef(LiteralStringRef("profiling/"), LiteralStringRef("profiling0"))
	      .withPrefix(moduleToBoundary[MODULE::MANAGEMENT].begin) },
	{ "maintenance",
	  KeyRangeRef(LiteralStringRef("maintenance/"), LiteralStringRef("maintenance0"))
	      .withPrefix(moduleToBoundary[MODULE::MANAGEMENT].begin) },
	{ "datadistribution",
	  KeyRangeRef(LiteralStringRef("data_distribution/"), LiteralStringRef("data_distribution0"))
	      .withPrefix(moduleToBoundary[MODULE::MANAGEMENT].begin) }
};

std::unordered_map<std::string, KeyRange> SpecialKeySpace::actorLineageApiCommandToRange = {
	{ "state",
	  KeyRangeRef(LiteralStringRef("state/"), LiteralStringRef("state0"))
	      .withPrefix(moduleToBoundary[MODULE::ACTORLINEAGE].begin) },
	{ "time",
	  KeyRangeRef(LiteralStringRef("time/"), LiteralStringRef("time0"))
	      .withPrefix(moduleToBoundary[MODULE::ACTORLINEAGE].begin) }
};

std::set<std::string> SpecialKeySpace::options = { "excluded/force", "failed/force" };

std::set<std::string> SpecialKeySpace::tracingOptions = { kTracingTransactionIdKey, kTracingTokenKey };

RangeResult rywGetRange(ReadYourWritesTransaction* ryw, const KeyRangeRef& kr, const RangeResult& res);

// This function will move the given KeySelector as far as possible to the standard form:
// orEqual == false && offset == 1 (Standard form)
// If the corresponding key is not in the underlying key range, it will move over the range
// The cache object is used to cache the first read result from the rpc call during the key resolution,
// then when we need to do key resolution or result filtering,
// we, instead of rpc call, read from this cache object have consistent results
ACTOR Future<Void> moveKeySelectorOverRangeActor(const SpecialKeyRangeReadImpl* skrImpl,
                                                 ReadYourWritesTransaction* ryw,
                                                 KeySelector* ks,
                                                 Optional<RangeResult>* cache) {
	ASSERT(!ks->orEqual); // should be removed before calling
	ASSERT(ks->offset != 1); // never being called if KeySelector is already normalized

	state Key startKey(skrImpl->getKeyRange().begin);
	state Key endKey(skrImpl->getKeyRange().end);
	state RangeResult result;

	if (ks->offset < 1) {
		// less than the given key
		if (skrImpl->getKeyRange().contains(ks->getKey()))
			endKey = ks->getKey();
	} else {
		// greater than the given key
		if (skrImpl->getKeyRange().contains(ks->getKey()))
			startKey = ks->getKey();
	}
	ASSERT(startKey < endKey); // Note : startKey never equals endKey here

	TraceEvent(SevDebug, "NormalizeKeySelector")
	    .detail("OriginalKey", ks->getKey())
	    .detail("OriginalOffset", ks->offset)
	    .detail("SpecialKeyRangeStart", skrImpl->getKeyRange().begin)
	    .detail("SpecialKeyRangeEnd", skrImpl->getKeyRange().end);

	if (skrImpl->isAsync()) {
		const SpecialKeyRangeAsyncImpl* ptr = dynamic_cast<const SpecialKeyRangeAsyncImpl*>(skrImpl);
		RangeResult result_ = wait(ptr->getRange(ryw, KeyRangeRef(startKey, endKey), cache));
		result = result_;
	} else {
		RangeResult result_ = wait(skrImpl->getRange(ryw, KeyRangeRef(startKey, endKey)));
		result = result_;
	}

	if (result.size() == 0) {
		TraceEvent(SevDebug, "ZeroElementsIntheRange").detail("Start", startKey).detail("End", endKey);
		return Void();
	}
	// Note : KeySelector::setKey has byte limit according to the knobs, customize it if needed
	if (ks->offset < 1) {
		if (result.size() >= 1 - ks->offset) {
			ks->setKey(KeyRef(ks->arena(), result[result.size() - (1 - ks->offset)].key));
			ks->offset = 1;
		} else {
			ks->setKey(KeyRef(ks->arena(), result[0].key));
			ks->offset += result.size();
		}
	} else {
		if (result.size() >= ks->offset) {
			ks->setKey(KeyRef(ks->arena(), result[ks->offset - 1].key));
			ks->offset = 1;
		} else {
			ks->setKey(KeyRef(
			    ks->arena(),
			    keyAfter(result[result.size() - 1].key))); // TODO : the keyAfter will just return if key == \xff\xff
			ks->offset -= result.size();
		}
	}
	TraceEvent(SevDebug, "NormalizeKeySelector")
	    .detail("NormalizedKey", ks->getKey())
	    .detail("NormalizedOffset", ks->offset)
	    .detail("SpecialKeyRangeStart", skrImpl->getKeyRange().begin)
	    .detail("SpecialKeyRangeEnd", skrImpl->getKeyRange().end);
	return Void();
}

// This function will normalize the given KeySelector to a standard KeySelector:
// orEqual == false && offset == 1 (Standard form)
// If the corresponding key is outside the whole space, it will move to the begin or the end
// It does have overhead here since we query all keys twice in the worst case.
// However, moving the KeySelector while handling other parameters like limits makes the code much more complex and hard
// to maintain; Thus, separate each part to make the code easy to understand and more compact
// Boundary is the range of the legal key space, which, by default is the range of the module
// And (\xff\xff, \xff\xff\xff) if SPECIAL_KEY_SPACE_RELAXED is turned on
ACTOR Future<Void> normalizeKeySelectorActor(SpecialKeySpace* sks,
                                             ReadYourWritesTransaction* ryw,
                                             KeySelector* ks,
                                             KeyRangeRef boundary,
                                             int* actualOffset,
                                             RangeResult* result,
                                             Optional<RangeResult>* cache) {
	// If offset < 1, where we need to move left, iter points to the range containing at least one smaller key
	// (It's a wasting of time to walk through the range whose begin key is same as ks->key)
	// (rangeContainingKeyBefore itself handles the case where ks->key == Key())
	// Otherwise, we only need to move right if offset > 1, iter points to the range containing the key
	// Since boundary.end is always a key in the RangeMap, it is always safe to move right
	state RangeMap<Key, SpecialKeyRangeReadImpl*, KeyRangeRef>::iterator iter =
	    ks->offset < 1 ? sks->getReadImpls().rangeContainingKeyBefore(ks->getKey())
	                   : sks->getReadImpls().rangeContaining(ks->getKey());
	while ((ks->offset < 1 && iter->begin() >= boundary.begin) || (ks->offset > 1 && iter->begin() < boundary.end)) {
		if (iter->value() != nullptr) {
			wait(moveKeySelectorOverRangeActor(iter->value(), ryw, ks, cache));
		}
		// Check if we can still move the iterator left
		if (ks->offset < 1) {
			if (iter == sks->getReadImpls().ranges().begin()) {
				break;
			} else {
				--iter;
			}
		} else if (ks->offset > 1) {
			// Always safe to move right
			++iter;
		}
	}
	*actualOffset = ks->offset;

	if (!ks->isFirstGreaterOrEqual()) {
		TraceEvent(SevDebug, "ReadToBoundary")
		    .detail("TerminateKey", ks->getKey())
		    .detail("TerminateOffset", ks->offset);
		// If still not normalized after moving to the boundary,
		// let key selector clamp up to the boundary
		if (ks->offset < 1) {
			result->readToBegin = true;
			ks->setKey(boundary.begin);
		} else {
			result->readThroughEnd = true;
			ks->setKey(boundary.end);
		}
		ks->offset = 1;
	}
	return Void();
}

SpecialKeySpace::SpecialKeySpace(KeyRef spaceStartKey, KeyRef spaceEndKey, bool testOnly)
  : range(KeyRangeRef(spaceStartKey, spaceEndKey)), readImpls(nullptr, spaceEndKey), writeImpls(nullptr, spaceEndKey),
    modules(testOnly ? SpecialKeySpace::MODULE::TESTONLY : SpecialKeySpace::MODULE::UNKNOWN, spaceEndKey) {
	// Default begin of KeyRangeMap is Key(), insert the range to update start key
	readImpls.insert(range, nullptr);
	writeImpls.insert(range, nullptr);
	if (!testOnly)
		modulesBoundaryInit(); // testOnly is used in the correctness workload
}

void SpecialKeySpace::modulesBoundaryInit() {
	for (const auto& pair : moduleToBoundary) {
		ASSERT(range.contains(pair.second));
		// Make sure the module is not overlapping with any registered read modules
		// Note: same like ranges, one module's end cannot be another module's start, relax the condition if needed
		ASSERT(modules.rangeContaining(pair.second.begin) == modules.rangeContaining(pair.second.end) &&
		       modules[pair.second.begin] == SpecialKeySpace::MODULE::UNKNOWN);
		modules.insert(pair.second, pair.first);
		// Note: Due to underlying implementation, the insertion here is important to make cross_module_read being
		// handled correctly
		readImpls.insert(pair.second, nullptr);
		writeImpls.insert(pair.second, nullptr);
	}
}

ACTOR Future<RangeResult> SpecialKeySpace::checkRYWValid(SpecialKeySpace* sks,
                                                         ReadYourWritesTransaction* ryw,
                                                         KeySelector begin,
                                                         KeySelector end,
                                                         GetRangeLimits limits,
                                                         bool reverse) {
	ASSERT(ryw);
	choose {
		when(RangeResult result =
		         wait(SpecialKeySpace::getRangeAggregationActor(sks, ryw, begin, end, limits, reverse))) {
			return result;
		}
		when(wait(ryw->resetFuture())) { throw internal_error(); }
	}
}

ACTOR Future<RangeResult> SpecialKeySpace::getRangeAggregationActor(SpecialKeySpace* sks,
                                                                    ReadYourWritesTransaction* ryw,
                                                                    KeySelector begin,
                                                                    KeySelector end,
                                                                    GetRangeLimits limits,
                                                                    bool reverse) {
	// This function handles ranges which cover more than one keyrange and aggregates all results
	// KeySelector, GetRangeLimits and reverse are all handled here
	state RangeResult result;
	state RangeResult pairs;
	state RangeMap<Key, SpecialKeyRangeReadImpl*, KeyRangeRef>::iterator iter;
	state int actualBeginOffset;
	state int actualEndOffset;
	state KeyRangeRef moduleBoundary;
	// used to cache result from potential first read
	state Optional<RangeResult> cache;

	if (ryw->specialKeySpaceRelaxed()) {
		moduleBoundary = sks->range;
	} else {
		auto beginIter = sks->getModules().rangeContaining(begin.getKey());
		if (beginIter->begin() <= end.getKey() && end.getKey() <= beginIter->end()) {
			if (beginIter->value() == SpecialKeySpace::MODULE::UNKNOWN)
				throw special_keys_no_module_found();
			else
				moduleBoundary = beginIter->range();
		} else {
			TraceEvent(SevInfo, "SpecialKeyCrossModuleRead")
			    .detail("Begin", begin.toString())
			    .detail("End", end.toString())
			    .detail("BoundaryBegin", beginIter->begin())
			    .detail("BoundaryEnd", beginIter->end());
			throw special_keys_cross_module_read();
		}
	}

	wait(normalizeKeySelectorActor(sks, ryw, &begin, moduleBoundary, &actualBeginOffset, &result, &cache));
	wait(normalizeKeySelectorActor(sks, ryw, &end, moduleBoundary, &actualEndOffset, &result, &cache));
	// Handle all corner cases like what RYW does
	// return if range inverted
	if (actualBeginOffset >= actualEndOffset && begin.getKey() >= end.getKey()) {
		TEST(true); // inverted range
		return RangeResultRef(false, false);
	}
	// If touches begin or end, return with readToBegin and readThroughEnd flags
	if (begin.getKey() == moduleBoundary.end || end.getKey() == moduleBoundary.begin) {
		TEST(true); // query touches begin or end
		return result;
	}
	state RangeMap<Key, SpecialKeyRangeReadImpl*, KeyRangeRef>::Ranges ranges =
	    sks->getReadImpls().intersectingRanges(KeyRangeRef(begin.getKey(), end.getKey()));
	// TODO : workaround to write this two together to make the code compact
	// The issue here is boost::iterator_range<> doest not provide rbegin(), rend()
	iter = reverse ? ranges.end() : ranges.begin();
	if (reverse) {
		while (iter != ranges.begin()) {
			--iter;
			if (iter->value() == nullptr)
				continue;
			KeyRangeRef kr = iter->range();
			KeyRef keyStart = kr.contains(begin.getKey()) ? begin.getKey() : kr.begin;
			KeyRef keyEnd = kr.contains(end.getKey()) ? end.getKey() : kr.end;
			if (iter->value()->isAsync() && cache.present()) {
				const SpecialKeyRangeAsyncImpl* ptr = dynamic_cast<const SpecialKeyRangeAsyncImpl*>(iter->value());
				RangeResult pairs_ = wait(ptr->getRange(ryw, KeyRangeRef(keyStart, keyEnd), &cache));
				pairs = pairs_;
			} else {
				RangeResult pairs_ = wait(iter->value()->getRange(ryw, KeyRangeRef(keyStart, keyEnd)));
				pairs = pairs_;
			}
			result.arena().dependsOn(pairs.arena());
			// limits handler
			for (int i = pairs.size() - 1; i >= 0; --i) {
				ASSERT(iter->range().contains(pairs[i].key));
				result.push_back(result.arena(), pairs[i]);
				// Note : behavior here is even the last k-v pair makes total bytes larger than specified, it's still
				// returned. In other words, the total size of the returned value (less the last entry) will be less
				// than byteLimit
				limits.decrement(pairs[i]);
				if (limits.isReached()) {
					result.more = true;
					result.readToBegin = false;
					return result;
				};
			}
		}
	} else {
		for (iter = ranges.begin(); iter != ranges.end(); ++iter) {
			if (iter->value() == nullptr)
				continue;
			KeyRangeRef kr = iter->range();
			KeyRef keyStart = kr.contains(begin.getKey()) ? begin.getKey() : kr.begin;
			KeyRef keyEnd = kr.contains(end.getKey()) ? end.getKey() : kr.end;
			if (iter->value()->isAsync() && cache.present()) {
				const SpecialKeyRangeAsyncImpl* ptr = dynamic_cast<const SpecialKeyRangeAsyncImpl*>(iter->value());
				RangeResult pairs_ = wait(ptr->getRange(ryw, KeyRangeRef(keyStart, keyEnd), &cache));
				pairs = pairs_;
			} else {
				RangeResult pairs_ = wait(iter->value()->getRange(ryw, KeyRangeRef(keyStart, keyEnd)));
				pairs = pairs_;
			}
			result.arena().dependsOn(pairs.arena());
			// limits handler
			for (int i = 0; i < pairs.size(); ++i) {
				ASSERT(iter->range().contains(pairs[i].key));
				result.push_back(result.arena(), pairs[i]);
				// Note : behavior here is even the last k-v pair makes total bytes larger than specified, it's still
				// returned. In other words, the total size of the returned value (less the last entry) will be less
				// than byteLimit
				limits.decrement(pairs[i]);
				if (limits.isReached()) {
					result.more = true;
					result.readThroughEnd = false;
					return result;
				};
			}
		}
	}
	return result;
}

Future<RangeResult> SpecialKeySpace::getRange(ReadYourWritesTransaction* ryw,
                                              KeySelector begin,
                                              KeySelector end,
                                              GetRangeLimits limits,
                                              bool reverse) {
	// validate limits here
	if (!limits.isValid())
		return range_limits_invalid();
	if (limits.isReached()) {
		TEST(true); // read limit 0
		return RangeResult();
	}
	// make sure orEqual == false
	begin.removeOrEqual(begin.arena());
	end.removeOrEqual(end.arena());

	if (begin.offset >= end.offset && begin.getKey() >= end.getKey()) {
		TEST(true); // range inverted
		return RangeResult();
	}

	return checkRYWValid(this, ryw, begin, end, limits, reverse);
}

ACTOR Future<Optional<Value>> SpecialKeySpace::getActor(SpecialKeySpace* sks,
                                                        ReadYourWritesTransaction* ryw,
                                                        KeyRef key) {
	// use getRange to workaround this
	RangeResult result = wait(sks->getRange(ryw,
	                                        KeySelector(firstGreaterOrEqual(key)),
	                                        KeySelector(firstGreaterOrEqual(keyAfter(key))),
	                                        GetRangeLimits(CLIENT_KNOBS->TOO_MANY),
	                                        false));
	ASSERT(result.size() <= 1);
	if (result.size()) {
		return Optional<Value>(result[0].value);
	} else {
		return Optional<Value>();
	}
}

Future<Optional<Value>> SpecialKeySpace::get(ReadYourWritesTransaction* ryw, const Key& key) {
	return getActor(this, ryw, key);
}

void SpecialKeySpace::set(ReadYourWritesTransaction* ryw, const KeyRef& key, const ValueRef& value) {
	if (!ryw->specialKeySpaceChangeConfiguration())
		throw special_keys_write_disabled();
	auto impl = writeImpls[key];
	if (impl == nullptr) {
		TraceEvent(SevDebug, "SpecialKeySpaceNoWriteModuleFound")
		    .detail("Key", key.toString())
		    .detail("Value", value.toString());
		throw special_keys_no_write_module_found();
	}
	return impl->set(ryw, key, value);
}

void SpecialKeySpace::clear(ReadYourWritesTransaction* ryw, const KeyRangeRef& range) {
	if (!ryw->specialKeySpaceChangeConfiguration())
		throw special_keys_write_disabled();
	if (range.empty())
		return;
	auto begin = writeImpls[range.begin];
	auto end = writeImpls.rangeContainingKeyBefore(range.end)->value();
	if (begin != end) {
		TraceEvent(SevDebug, "SpecialKeySpaceCrossModuleClear").detail("Range", range.toString());
		throw special_keys_cross_module_clear(); // ban cross module clear
	} else if (begin == nullptr) {
		TraceEvent(SevDebug, "SpecialKeySpaceNoWriteModuleFound").detail("Range", range.toString());
		throw special_keys_no_write_module_found();
	}
	return begin->clear(ryw, range);
}

void SpecialKeySpace::clear(ReadYourWritesTransaction* ryw, const KeyRef& key) {
	if (!ryw->specialKeySpaceChangeConfiguration())
		throw special_keys_write_disabled();
	auto impl = writeImpls[key];
	if (impl == nullptr)
		throw special_keys_no_write_module_found();
	return impl->clear(ryw, key);
}

bool validateSnakeCaseNaming(const KeyRef& k) {
	KeyRef key(k);
	// Remove prefix \xff\xff
	ASSERT(key.startsWith(specialKeys.begin));
	key = key.removePrefix(specialKeys.begin);
	// Suffix can be \xff\xff or \x00 in single key range
	if (key.endsWith(specialKeys.begin))
		key = key.removeSuffix(specialKeys.end);
	else if (key.endsWith(LiteralStringRef("\x00")))
		key = key.removeSuffix(LiteralStringRef("\x00"));
	for (const char& c : key.toString()) {
		// only small letters, numbers, '/', '_' is allowed
		ASSERT((c >= 'a' && c <= 'z') || (c >= '0' && c <= '9') || c == '/' || c == '_');
	}
	return true;
}

void SpecialKeySpace::registerKeyRange(SpecialKeySpace::MODULE module,
                                       SpecialKeySpace::IMPLTYPE type,
                                       const KeyRangeRef& kr,
                                       SpecialKeyRangeReadImpl* impl) {
	// module boundary check
	if (module == SpecialKeySpace::MODULE::TESTONLY) {
		ASSERT(normalKeys.contains(kr));
	} else {
		ASSERT(moduleToBoundary.at(module).contains(kr));
		ASSERT(validateSnakeCaseNaming(kr.begin) &&
		       validateSnakeCaseNaming(kr.end)); // validate keys follow snake case naming style
	}
	// make sure the registered range is not overlapping with existing ones
	// Note: kr.end should not be the same as another range's begin, although it should work even they are the same
	for (auto iter = readImpls.rangeContaining(kr.begin); true; ++iter) {
		ASSERT(iter->value() == nullptr);
		if (iter == readImpls.rangeContaining(kr.end))
			break; // Note: relax the condition that the end can be another range's start, if needed
	}
	readImpls.insert(kr, impl);
	// if rw, it means the module can do both read and write
	if (type == SpecialKeySpace::IMPLTYPE::READWRITE) {
		// since write impls are always subset of read impls,
		// no need to check overlapped registration
		auto rwImpl = dynamic_cast<SpecialKeyRangeRWImpl*>(impl);
		ASSERT(rwImpl);
		writeImpls.insert(kr, rwImpl);
	}
}

Key SpecialKeySpace::decode(const KeyRef& key) {
	auto impl = writeImpls[key];
	ASSERT(impl != nullptr);
	return impl->decode(key);
}

KeyRange SpecialKeySpace::decode(const KeyRangeRef& kr) {
	// Only allow to decode key range in the same underlying impl range
	auto begin = writeImpls.rangeContaining(kr.begin);
	ASSERT(begin->value() != nullptr);
	auto end = writeImpls.rangeContainingKeyBefore(kr.end);
	ASSERT(begin == end);
	return KeyRangeRef(begin->value()->decode(kr.begin), begin->value()->decode(kr.end));
}

ACTOR Future<Void> commitActor(SpecialKeySpace* sks, ReadYourWritesTransaction* ryw) {
	state RangeMap<Key, std::pair<bool, Optional<Value>>, KeyRangeRef>::Ranges ranges =
	    ryw->getSpecialKeySpaceWriteMap().containedRanges(specialKeys);
	state RangeMap<Key, std::pair<bool, Optional<Value>>, KeyRangeRef>::iterator iter = ranges.begin();
	state std::set<SpecialKeyRangeRWImpl*> writeModulePtrs;
	while (iter != ranges.end()) {
		std::pair<bool, Optional<Value>> entry = iter->value();
		if (entry.first) {
			auto modulePtr = sks->getRWImpls().rangeContaining(iter->begin())->value();
			writeModulePtrs.insert(modulePtr);
		}
		++iter;
	}
	state std::set<SpecialKeyRangeRWImpl*>::const_iterator it;
	for (it = writeModulePtrs.begin(); it != writeModulePtrs.end(); ++it) {
		Optional<std::string> msg = wait((*it)->commit(ryw));
		if (msg.present()) {
			ryw->setSpecialKeySpaceErrorMsg(msg.get());
			TraceEvent(SevDebug, "SpecialKeySpaceManagemetnAPIError")
			    .detail("Reason", msg.get())
			    .detail("Range", (*it)->getKeyRange().toString());
			throw special_keys_api_failure();
		}
	}
	return Void();
}

Future<Void> SpecialKeySpace::commit(ReadYourWritesTransaction* ryw) {
	return commitActor(this, ryw);
}

SKSCTestImpl::SKSCTestImpl(KeyRangeRef kr) : SpecialKeyRangeRWImpl(kr) {}

Future<RangeResult> SKSCTestImpl::getRange(ReadYourWritesTransaction* ryw, KeyRangeRef kr) const {
	ASSERT(range.contains(kr));
	auto resultFuture = ryw->getRange(kr, CLIENT_KNOBS->TOO_MANY);
	// all keys are written to RYW, since GRV is set, the read should happen locally
	ASSERT(resultFuture.isReady());
	auto result = resultFuture.getValue();
	ASSERT(!result.more && result.size() < CLIENT_KNOBS->TOO_MANY);
	auto kvs = resultFuture.getValue();
	return rywGetRange(ryw, kr, kvs);
}

Future<Optional<std::string>> SKSCTestImpl::commit(ReadYourWritesTransaction* ryw) {
	ASSERT(false);
	return Optional<std::string>();
}

ReadConflictRangeImpl::ReadConflictRangeImpl(KeyRangeRef kr) : SpecialKeyRangeReadImpl(kr) {}

ACTOR static Future<RangeResult> getReadConflictRangeImpl(ReadYourWritesTransaction* ryw, KeyRange kr) {
	wait(ryw->pendingReads());
	return ryw->getReadConflictRangeIntersecting(kr);
}

Future<RangeResult> ReadConflictRangeImpl::getRange(ReadYourWritesTransaction* ryw, KeyRangeRef kr) const {
	return getReadConflictRangeImpl(ryw, kr);
}

WriteConflictRangeImpl::WriteConflictRangeImpl(KeyRangeRef kr) : SpecialKeyRangeReadImpl(kr) {}

Future<RangeResult> WriteConflictRangeImpl::getRange(ReadYourWritesTransaction* ryw, KeyRangeRef kr) const {
	return ryw->getWriteConflictRangeIntersecting(kr);
}

ConflictingKeysImpl::ConflictingKeysImpl(KeyRangeRef kr) : SpecialKeyRangeReadImpl(kr) {}

Future<RangeResult> ConflictingKeysImpl::getRange(ReadYourWritesTransaction* ryw, KeyRangeRef kr) const {
	RangeResult result;
	if (ryw->getTransactionInfo().conflictingKeys) {
		auto krMapPtr = ryw->getTransactionInfo().conflictingKeys.get();
		auto beginIter = krMapPtr->rangeContaining(kr.begin);
		if (beginIter->begin() != kr.begin)
			++beginIter;
		auto endIter = krMapPtr->rangeContaining(kr.end);
		for (auto it = beginIter; it != endIter; ++it) {
			result.push_back_deep(result.arena(), KeyValueRef(it->begin(), it->value()));
		}
		if (endIter->begin() != kr.end)
			result.push_back_deep(result.arena(), KeyValueRef(endIter->begin(), endIter->value()));
	}
	return result;
}

ACTOR Future<RangeResult> ddMetricsGetRangeActor(ReadYourWritesTransaction* ryw, KeyRangeRef kr) {
	loop {
		try {
			auto keys = kr.removePrefix(ddStatsRange.begin);
			Standalone<VectorRef<DDMetricsRef>> resultWithoutPrefix = wait(
			    waitDataDistributionMetricsList(ryw->getDatabase(), keys, CLIENT_KNOBS->STORAGE_METRICS_SHARD_LIMIT));
			RangeResult result;
			for (const auto& ddMetricsRef : resultWithoutPrefix) {
				// each begin key is the previous end key, thus we only encode the begin key in the result
				KeyRef beginKey = ddMetricsRef.beginKey.withPrefix(ddStatsRange.begin, result.arena());
				// Use json string encoded in utf-8 to encode the values, easy for adding more fields in the future
				json_spirit::mObject statsObj;
				statsObj["shard_bytes"] = ddMetricsRef.shardBytes;
				std::string statsString =
				    json_spirit::write_string(json_spirit::mValue(statsObj), json_spirit::Output_options::raw_utf8);
				ValueRef bytes(result.arena(), statsString);
				result.push_back(result.arena(), KeyValueRef(beginKey, bytes));
			}
			return result;
		} catch (Error& e) {
			state Error err(e);
			if (e.code() == error_code_dd_not_found) {
				TraceEvent(SevWarnAlways, "DataDistributorNotPresent")
				    .detail("Operation", "DDMetricsReqestThroughSpecialKeys");
				wait(delayJittered(FLOW_KNOBS->PREVENT_FAST_SPIN_DELAY));
				continue;
			}
			throw err;
		}
	}
}

DDStatsRangeImpl::DDStatsRangeImpl(KeyRangeRef kr) : SpecialKeyRangeAsyncImpl(kr) {}

Future<RangeResult> DDStatsRangeImpl::getRange(ReadYourWritesTransaction* ryw, KeyRangeRef kr) const {
	return ddMetricsGetRangeActor(ryw, kr);
}

Key SpecialKeySpace::getManagementApiCommandOptionSpecialKey(const std::string& command, const std::string& option) {
	Key prefix = LiteralStringRef("options/").withPrefix(moduleToBoundary[MODULE::MANAGEMENT].begin);
	auto pair = command + "/" + option;
	ASSERT(options.find(pair) != options.end());
	return prefix.withSuffix(pair);
}

ManagementCommandsOptionsImpl::ManagementCommandsOptionsImpl(KeyRangeRef kr) : SpecialKeyRangeRWImpl(kr) {}

Future<RangeResult> ManagementCommandsOptionsImpl::getRange(ReadYourWritesTransaction* ryw, KeyRangeRef kr) const {
	RangeResult result;
	// Since we only have limit number of options, a brute force loop here is enough
	for (const auto& option : SpecialKeySpace::getManagementApiOptionsSet()) {
		auto key = getKeyRange().begin.withSuffix(option);
		// ignore all invalid keys
		auto r = ryw->getSpecialKeySpaceWriteMap()[key];
		if (kr.contains(key) && r.first && r.second.present()) {
			result.push_back(result.arena(), KeyValueRef(key, ValueRef()));
			result.arena().dependsOn(key.arena());
		}
	}
	return result;
}

void ManagementCommandsOptionsImpl::set(ReadYourWritesTransaction* ryw, const KeyRef& key, const ValueRef& value) {
	std::string option = key.removePrefix(getKeyRange().begin).toString();
	// ignore all invalid keys
	if (SpecialKeySpace::getManagementApiOptionsSet().find(option) !=
	    SpecialKeySpace::getManagementApiOptionsSet().end()) {
		TraceEvent(SevDebug, "ManagementApiOption").detail("Option", option).detail("Key", key);
		ryw->getSpecialKeySpaceWriteMap().insert(key, std::make_pair(true, Optional<Value>(value)));
	}
}

void ManagementCommandsOptionsImpl::clear(ReadYourWritesTransaction* ryw, const KeyRangeRef& range) {
	ryw->getSpecialKeySpaceWriteMap().rawErase(range);
}

void ManagementCommandsOptionsImpl::clear(ReadYourWritesTransaction* ryw, const KeyRef& key) {
	std::string option = key.removePrefix(getKeyRange().begin).toString();
	// ignore all invalid keys
	if (SpecialKeySpace::getManagementApiOptionsSet().find(option) !=
	    SpecialKeySpace::getManagementApiOptionsSet().end()) {
		ryw->getSpecialKeySpaceWriteMap().rawErase(singleKeyRange(key));
	}
}

Future<Optional<std::string>> ManagementCommandsOptionsImpl::commit(ReadYourWritesTransaction* ryw) {
	// Nothing to do, keys should be used by other impls' commit callback
	return Optional<std::string>();
}

RangeResult rywGetRange(ReadYourWritesTransaction* ryw, const KeyRangeRef& kr, const RangeResult& res) {
	// "res" is the read result regardless of your writes, if ryw disabled, return immediately
	if (ryw->readYourWritesDisabled())
		return res;
	// If ryw enabled, we update it with writes from the transaction
	RangeResult result;
	RangeMap<Key, std::pair<bool, Optional<Value>>, KeyRangeRef>::Ranges ranges =
	    ryw->getSpecialKeySpaceWriteMap().containedRanges(kr);
	RangeMap<Key, std::pair<bool, Optional<Value>>, KeyRangeRef>::iterator iter = ranges.begin();
	auto iter2 = res.begin();
	result.arena().dependsOn(res.arena());
	while (iter != ranges.end() || iter2 != res.end()) {
		if (iter == ranges.end()) {
			result.push_back(result.arena(), KeyValueRef(iter2->key, iter2->value));
			++iter2;
		} else if (iter2 == res.end()) {
			// insert if it is a set entry
			std::pair<bool, Optional<Value>> entry = iter->value();
			if (entry.first && entry.second.present()) {
				result.push_back_deep(result.arena(), KeyValueRef(iter->begin(), entry.second.get()));
			}
			++iter;
		} else if (iter->range().contains(iter2->key)) {
			std::pair<bool, Optional<Value>> entry = iter->value();
			// if this is a valid range either for set or clear, move iter2 outside the range
			if (entry.first) {
				// insert if this is a set entry
				if (entry.second.present())
					result.push_back_deep(result.arena(), KeyValueRef(iter->begin(), entry.second.get()));
				// move iter2 outside the range
				while (iter2 != res.end() && iter->range().contains(iter2->key))
					++iter2;
			}
			++iter;
		} else if (iter->begin() > iter2->key) {
			result.push_back(result.arena(), KeyValueRef(iter2->key, iter2->value));
			++iter2;
		} else if (iter->end() <= iter2->key) {
			// insert if it is a set entry
			std::pair<bool, Optional<Value>> entry = iter->value();
			if (entry.first && entry.second.present()) {
				result.push_back_deep(result.arena(), KeyValueRef(iter->begin(), entry.second.get()));
			}
			++iter;
		}
	}
	return result;
}

// read from those readwrite modules in which special keys have one-to-one mapping with real persisted keys
ACTOR Future<RangeResult> rwModuleWithMappingGetRangeActor(ReadYourWritesTransaction* ryw,
                                                           const SpecialKeyRangeRWImpl* impl,
                                                           KeyRangeRef kr) {
	RangeResult resultWithoutPrefix =
	    wait(ryw->getTransaction().getRange(ryw->getDatabase()->specialKeySpace->decode(kr), CLIENT_KNOBS->TOO_MANY));
	ASSERT(!resultWithoutPrefix.more && resultWithoutPrefix.size() < CLIENT_KNOBS->TOO_MANY);
	RangeResult result;
	for (const KeyValueRef& kv : resultWithoutPrefix)
		result.push_back_deep(result.arena(), KeyValueRef(impl->encode(kv.key), kv.value));
	return rywGetRange(ryw, kr, result);
}

ExcludeServersRangeImpl::ExcludeServersRangeImpl(KeyRangeRef kr) : SpecialKeyRangeRWImpl(kr) {}

Future<RangeResult> ExcludeServersRangeImpl::getRange(ReadYourWritesTransaction* ryw, KeyRangeRef kr) const {
	return rwModuleWithMappingGetRangeActor(ryw, this, kr);
}

void ExcludeServersRangeImpl::set(ReadYourWritesTransaction* ryw, const KeyRef& key, const ValueRef& value) {
	// ignore value
	ryw->getSpecialKeySpaceWriteMap().insert(key, std::make_pair(true, Optional<Value>(ValueRef())));
}

Key ExcludeServersRangeImpl::decode(const KeyRef& key) const {
	return key.removePrefix(SpecialKeySpace::getModuleRange(SpecialKeySpace::MODULE::MANAGEMENT).begin)
	    .withPrefix(LiteralStringRef("\xff/conf/"));
}

Key ExcludeServersRangeImpl::encode(const KeyRef& key) const {
	return key.removePrefix(LiteralStringRef("\xff/conf/"))
	    .withPrefix(SpecialKeySpace::getModuleRange(SpecialKeySpace::MODULE::MANAGEMENT).begin);
}

bool parseNetWorkAddrFromKeys(ReadYourWritesTransaction* ryw,
                              bool failed,
                              std::vector<AddressExclusion>& addresses,
                              std::set<AddressExclusion>& exclusions,
                              Optional<std::string>& msg) {
	KeyRangeRef range = failed ? SpecialKeySpace::getManamentApiCommandRange("failed")
	                           : SpecialKeySpace::getManamentApiCommandRange("exclude");
	auto ranges = ryw->getSpecialKeySpaceWriteMap().containedRanges(range);
	auto iter = ranges.begin();
	while (iter != ranges.end()) {
		auto entry = iter->value();
		// only check for exclude(set) operation, include(clear) are not checked
		TraceEvent(SevDebug, "ParseNetworkAddress")
		    .detail("Valid", entry.first)
		    .detail("Set", entry.second.present())
		    .detail("Key", iter->begin().toString());
		if (entry.first && entry.second.present()) {
			Key address = iter->begin().removePrefix(range.begin);
			auto a = AddressExclusion::parse(address);
			if (!a.isValid()) {
				std::string error = "ERROR: \'" + address.toString() + "\' is not a valid network endpoint address\n";
				if (address.toString().find(":tls") != std::string::npos)
					error += "        Do not include the `:tls' suffix when naming a process\n";
				msg = ManagementAPIError::toJsonString(
				    false, entry.second.present() ? (failed ? "exclude failed" : "exclude") : "include", error);
				return false;
			}
			addresses.push_back(a);
			exclusions.insert(a);
		}
		++iter;
	}
	return true;
}

ACTOR Future<bool> checkExclusion(Database db,
                                  std::vector<AddressExclusion>* addresses,
                                  std::set<AddressExclusion>* exclusions,
                                  bool markFailed,
                                  Optional<std::string>* msg) {

	if (markFailed) {
		state bool safe;
		try {
			bool _safe = wait(checkSafeExclusions(db, *addresses));
			safe = _safe;
		} catch (Error& e) {
			if (e.code() == error_code_actor_cancelled)
				throw;
			TraceEvent("CheckSafeExclusionsError").error(e);
			safe = false;
		}
		if (!safe) {
			std::string temp = "ERROR: It is unsafe to exclude the specified servers at this time.\n"
			                   "Please check that this exclusion does not bring down an entire storage team.\n"
			                   "Please also ensure that the exclusion will keep a majority of coordinators alive.\n"
			                   "You may add more storage processes or coordinators to make the operation safe.\n"
			                   "Call set(\"0xff0xff/management/failed/<ADDRESS...>\", ...) to exclude without "
			                   "performing safety checks.\n";
			*msg = ManagementAPIError::toJsonString(false, markFailed ? "exclude failed" : "exclude", temp);
			return false;
		}
	}
	StatusObject status = wait(StatusClient::statusFetcher(db));
	state std::string errorString =
	    "ERROR: Could not calculate the impact of this exclude on the total free space in the cluster.\n"
	    "Please try the exclude again in 30 seconds.\n"
	    "Call set(\"0xff0xff/management/options/exclude/force\", ...) first to exclude without checking free "
	    "space.\n";

	StatusObjectReader statusObj(status);

	StatusObjectReader statusObjCluster;
	if (!statusObj.get("cluster", statusObjCluster)) {
		*msg = ManagementAPIError::toJsonString(false, markFailed ? "exclude failed" : "exclude", errorString);
		return false;
	}

	StatusObjectReader processesMap;
	if (!statusObjCluster.get("processes", processesMap)) {
		*msg = ManagementAPIError::toJsonString(false, markFailed ? "exclude failed" : "exclude", errorString);
		return false;
	}

	state int ssTotalCount = 0;
	state int ssExcludedCount = 0;
	state double worstFreeSpaceRatio = 1.0;
	try {
		for (auto proc : processesMap.obj()) {
			bool storageServer = false;
			StatusArray rolesArray = proc.second.get_obj()["roles"].get_array();
			for (StatusObjectReader role : rolesArray) {
				if (role["role"].get_str() == "storage") {
					storageServer = true;
					break;
				}
			}
			// Skip non-storage servers in free space calculation
			if (!storageServer)
				continue;

			StatusObjectReader process(proc.second);
			std::string addrStr;
			if (!process.get("address", addrStr)) {
				*msg = ManagementAPIError::toJsonString(false, markFailed ? "exclude failed" : "exclude", errorString);
				return false;
			}
			NetworkAddress addr = NetworkAddress::parse(addrStr);
			bool excluded =
			    (process.has("excluded") && process.last().get_bool()) || addressExcluded(*exclusions, addr);
			ssTotalCount++;
			if (excluded)
				ssExcludedCount++;

			if (!excluded) {
				StatusObjectReader disk;
				if (!process.get("disk", disk)) {
					*msg =
					    ManagementAPIError::toJsonString(false, markFailed ? "exclude failed" : "exclude", errorString);
					return false;
				}

				int64_t total_bytes;
				if (!disk.get("total_bytes", total_bytes)) {
					*msg =
					    ManagementAPIError::toJsonString(false, markFailed ? "exclude failed" : "exclude", errorString);
					return false;
				}

				int64_t free_bytes;
				if (!disk.get("free_bytes", free_bytes)) {
					*msg =
					    ManagementAPIError::toJsonString(false, markFailed ? "exclude failed" : "exclude", errorString);
					return false;
				}

				worstFreeSpaceRatio = std::min(worstFreeSpaceRatio, double(free_bytes) / total_bytes);
			}
		}
	} catch (...) // std::exception
	{
		*msg = ManagementAPIError::toJsonString(false, markFailed ? "exclude failed" : "exclude", errorString);
		return false;
	}

	if (ssExcludedCount == ssTotalCount ||
	    (1 - worstFreeSpaceRatio) * ssTotalCount / (ssTotalCount - ssExcludedCount) > 0.9) {
		std::string temp = "ERROR: This exclude may cause the total free space in the cluster to drop below 10%.\n"
		                   "Call set(\"0xff0xff/management/options/exclude/force\", ...) first to exclude without "
		                   "checking free space.\n";
		*msg = ManagementAPIError::toJsonString(false, markFailed ? "exclude failed" : "exclude", temp);
		return false;
	}
	return true;
}

void includeServers(ReadYourWritesTransaction* ryw) {
	ryw->setOption(FDBTransactionOptions::PRIORITY_SYSTEM_IMMEDIATE);
	ryw->setOption(FDBTransactionOptions::LOCK_AWARE);
	ryw->setOption(FDBTransactionOptions::USE_PROVISIONAL_PROXIES);
	// includeServers might be used in an emergency transaction, so make sure it is retry-self-conflicting and
	// CAUSAL_WRITE_RISKY
	ryw->setOption(FDBTransactionOptions::CAUSAL_WRITE_RISKY);
	std::string versionKey = deterministicRandom()->randomUniqueID().toString();
	// for exluded servers
	auto ranges =
	    ryw->getSpecialKeySpaceWriteMap().containedRanges(SpecialKeySpace::getManamentApiCommandRange("exclude"));
	auto iter = ranges.begin();
	Transaction& tr = ryw->getTransaction();
	while (iter != ranges.end()) {
		auto entry = iter->value();
		if (entry.first && !entry.second.present()) {
			tr.addReadConflictRange(singleKeyRange(excludedServersVersionKey));
			tr.set(excludedServersVersionKey, versionKey);
			tr.clear(ryw->getDatabase()->specialKeySpace->decode(iter->range()));
		}
		++iter;
	}
	// for failed servers
	ranges = ryw->getSpecialKeySpaceWriteMap().containedRanges(SpecialKeySpace::getManamentApiCommandRange("failed"));
	iter = ranges.begin();
	while (iter != ranges.end()) {
		auto entry = iter->value();
		if (entry.first && !entry.second.present()) {
			tr.addReadConflictRange(singleKeyRange(failedServersVersionKey));
			tr.set(failedServersVersionKey, versionKey);
			tr.clear(ryw->getDatabase()->specialKeySpace->decode(iter->range()));
		}
		++iter;
	}
}

ACTOR Future<Optional<std::string>> excludeCommitActor(ReadYourWritesTransaction* ryw, bool failed) {
	// parse network addresses
	state Optional<std::string> result;
	state std::vector<AddressExclusion> addresses;
	state std::set<AddressExclusion> exclusions;
	if (!parseNetWorkAddrFromKeys(ryw, failed, addresses, exclusions, result))
		return result;
	// If force option is not set, we need to do safety check
	auto force = ryw->getSpecialKeySpaceWriteMap()[SpecialKeySpace::getManagementApiCommandOptionSpecialKey(
	    failed ? "failed" : "excluded", "force")];
	// only do safety check when we have servers to be excluded and the force option key is not set
	if (addresses.size() && !(force.first && force.second.present())) {
		bool safe = wait(checkExclusion(ryw->getDatabase(), &addresses, &exclusions, failed, &result));
		if (!safe)
			return result;
	}
	excludeServers(ryw->getTransaction(), addresses, failed);
	includeServers(ryw);

	return result;
}

Future<Optional<std::string>> ExcludeServersRangeImpl::commit(ReadYourWritesTransaction* ryw) {
	return excludeCommitActor(ryw, false);
}

FailedServersRangeImpl::FailedServersRangeImpl(KeyRangeRef kr) : SpecialKeyRangeRWImpl(kr) {}

Future<RangeResult> FailedServersRangeImpl::getRange(ReadYourWritesTransaction* ryw, KeyRangeRef kr) const {
	return rwModuleWithMappingGetRangeActor(ryw, this, kr);
}

void FailedServersRangeImpl::set(ReadYourWritesTransaction* ryw, const KeyRef& key, const ValueRef& value) {
	// ignore value
	ryw->getSpecialKeySpaceWriteMap().insert(key, std::make_pair(true, Optional<Value>(ValueRef())));
}

Key FailedServersRangeImpl::decode(const KeyRef& key) const {
	return key.removePrefix(SpecialKeySpace::getModuleRange(SpecialKeySpace::MODULE::MANAGEMENT).begin)
	    .withPrefix(LiteralStringRef("\xff/conf/"));
}

Key FailedServersRangeImpl::encode(const KeyRef& key) const {
	return key.removePrefix(LiteralStringRef("\xff/conf/"))
	    .withPrefix(SpecialKeySpace::getModuleRange(SpecialKeySpace::MODULE::MANAGEMENT).begin);
}

Future<Optional<std::string>> FailedServersRangeImpl::commit(ReadYourWritesTransaction* ryw) {
	return excludeCommitActor(ryw, true);
}

ACTOR Future<RangeResult> ExclusionInProgressActor(ReadYourWritesTransaction* ryw, KeyRef prefix, KeyRangeRef kr) {
	state RangeResult result;
	state Transaction& tr = ryw->getTransaction();
	tr.setOption(FDBTransactionOptions::READ_SYSTEM_KEYS);
	tr.setOption(FDBTransactionOptions::PRIORITY_SYSTEM_IMMEDIATE); // necessary?
	tr.setOption(FDBTransactionOptions::LOCK_AWARE);

	state std::vector<AddressExclusion> excl = wait((getExcludedServers(&tr)));
	state std::set<AddressExclusion> exclusions(excl.begin(), excl.end());
	state std::set<NetworkAddress> inProgressExclusion;
	// Just getting a consistent read version proves that a set of tlogs satisfying the exclusions has completed
	// recovery Check that there aren't any storage servers with addresses violating the exclusions
	state RangeResult serverList = wait(tr.getRange(serverListKeys, CLIENT_KNOBS->TOO_MANY));
	ASSERT(!serverList.more && serverList.size() < CLIENT_KNOBS->TOO_MANY);

	for (auto& s : serverList) {
		auto addresses = decodeServerListValue(s.value).getKeyValues.getEndpoint().addresses;
		if (addressExcluded(exclusions, addresses.address)) {
			inProgressExclusion.insert(addresses.address);
		}
		if (addresses.secondaryAddress.present() && addressExcluded(exclusions, addresses.secondaryAddress.get())) {
			inProgressExclusion.insert(addresses.secondaryAddress.get());
		}
	}

	Optional<Standalone<StringRef>> value = wait(tr.get(logsKey));
	ASSERT(value.present());
	auto logs = decodeLogsValue(value.get());
	for (auto const& log : logs.first) {
		if (log.second == NetworkAddress() || addressExcluded(exclusions, log.second)) {
			inProgressExclusion.insert(log.second);
		}
	}
	for (auto const& log : logs.second) {
		if (log.second == NetworkAddress() || addressExcluded(exclusions, log.second)) {
			inProgressExclusion.insert(log.second);
		}
	}

	// sort and remove :tls
	std::set<std::string> inProgressAddresses;
	for (auto const& address : inProgressExclusion) {
		inProgressAddresses.insert(formatIpPort(address.ip, address.port));
	}

	for (auto const& address : inProgressAddresses) {
		Key addrKey = prefix.withSuffix(address);
		if (kr.contains(addrKey)) {
			result.push_back(result.arena(), KeyValueRef(addrKey, ValueRef()));
			result.arena().dependsOn(addrKey.arena());
		}
	}
	return result;
}

ExclusionInProgressRangeImpl::ExclusionInProgressRangeImpl(KeyRangeRef kr) : SpecialKeyRangeAsyncImpl(kr) {}

Future<RangeResult> ExclusionInProgressRangeImpl::getRange(ReadYourWritesTransaction* ryw, KeyRangeRef kr) const {
	return ExclusionInProgressActor(ryw, getKeyRange().begin, kr);
}

ACTOR Future<RangeResult> getProcessClassActor(ReadYourWritesTransaction* ryw, KeyRef prefix, KeyRangeRef kr) {
	vector<ProcessData> _workers = wait(getWorkers(&ryw->getTransaction()));
	auto workers = _workers; // strip const
	// Note : the sort by string is anti intuition, ex. 1.1.1.1:11 < 1.1.1.1:5
	std::sort(workers.begin(), workers.end(), [](const ProcessData& lhs, const ProcessData& rhs) {
		return formatIpPort(lhs.address.ip, lhs.address.port) < formatIpPort(rhs.address.ip, rhs.address.port);
	});
	RangeResult result;
	for (auto& w : workers) {
		// exclude :tls in keys even the network addresss is TLS
		KeyRef k(prefix.withSuffix(formatIpPort(w.address.ip, w.address.port), result.arena()));
		if (kr.contains(k)) {
			ValueRef v(result.arena(), w.processClass.toString());
			result.push_back(result.arena(), KeyValueRef(k, v));
		}
	}
	return rywGetRange(ryw, kr, result);
}

ACTOR Future<Optional<std::string>> processClassCommitActor(ReadYourWritesTransaction* ryw, KeyRangeRef range) {
	// enable related options
	ryw->setOption(FDBTransactionOptions::PRIORITY_SYSTEM_IMMEDIATE);
	ryw->setOption(FDBTransactionOptions::LOCK_AWARE);
	ryw->setOption(FDBTransactionOptions::USE_PROVISIONAL_PROXIES);
	vector<ProcessData> workers = wait(
	    getWorkers(&ryw->getTransaction())); // make sure we use the Transaction object to avoid used_during_commit()

	auto ranges = ryw->getSpecialKeySpaceWriteMap().containedRanges(range);
	auto iter = ranges.begin();
	while (iter != ranges.end()) {
		auto entry = iter->value();
		// only loop through (set) operation, (clear) not exist
		if (entry.first && entry.second.present()) {
			// parse network address
			Key address = iter->begin().removePrefix(range.begin);
			AddressExclusion addr = AddressExclusion::parse(address);
			// parse class type
			ValueRef processClassType = entry.second.get();
			ProcessClass processClass(processClassType.toString(), ProcessClass::DBSource);
			// make sure we use the underlying Transaction object to avoid used_during_commit()
			bool foundChange = false;
			for (int i = 0; i < workers.size(); i++) {
				if (addr.excludes(workers[i].address)) {
					if (processClass.classType() != ProcessClass::InvalidClass)
						ryw->getTransaction().set(processClassKeyFor(workers[i].locality.processId().get()),
						                          processClassValue(processClass));
					else
						ryw->getTransaction().clear(processClassKeyFor(workers[i].locality.processId().get()));
					foundChange = true;
				}
			}
			if (foundChange)
				ryw->getTransaction().set(processClassChangeKey, deterministicRandom()->randomUniqueID().toString());
		}
		++iter;
	}
	return Optional<std::string>();
}

ProcessClassRangeImpl::ProcessClassRangeImpl(KeyRangeRef kr) : SpecialKeyRangeRWImpl(kr) {}

Future<RangeResult> ProcessClassRangeImpl::getRange(ReadYourWritesTransaction* ryw, KeyRangeRef kr) const {
	return getProcessClassActor(ryw, getKeyRange().begin, kr);
}

Future<Optional<std::string>> ProcessClassRangeImpl::commit(ReadYourWritesTransaction* ryw) {
	// Validate network address and process class type
	Optional<std::string> errorMsg;
	auto ranges = ryw->getSpecialKeySpaceWriteMap().containedRanges(getKeyRange());
	auto iter = ranges.begin();
	while (iter != ranges.end()) {
		auto entry = iter->value();
		// only check for setclass(set) operation, (clear) are forbidden thus not exist
		if (entry.first && entry.second.present()) {
			// validate network address
			Key address = iter->begin().removePrefix(range.begin);
			AddressExclusion addr = AddressExclusion::parse(address);
			if (!addr.isValid()) {
				std::string error = "ERROR: \'" + address.toString() + "\' is not a valid network endpoint address\n";
				if (address.toString().find(":tls") != std::string::npos)
					error += "        Do not include the `:tls' suffix when naming a process\n";
				errorMsg = ManagementAPIError::toJsonString(false, "setclass", error);
				return errorMsg;
			}
			// validate class type
			ValueRef processClassType = entry.second.get();
			ProcessClass processClass(processClassType.toString(), ProcessClass::DBSource);
			if (processClass.classType() == ProcessClass::InvalidClass &&
			    processClassType != LiteralStringRef("default")) {
				std::string error = "ERROR: \'" + processClassType.toString() + "\' is not a valid process class\n";
				errorMsg = ManagementAPIError::toJsonString(false, "setclass", error);
				return errorMsg;
			}
		}
		++iter;
	}
	return processClassCommitActor(ryw, getKeyRange());
}

void throwSpecialKeyApiFailure(ReadYourWritesTransaction* ryw, std::string command, std::string message) {
	auto msg = ManagementAPIError::toJsonString(false, command, message);
	ryw->setSpecialKeySpaceErrorMsg(msg);
	throw special_keys_api_failure();
}

void ProcessClassRangeImpl::clear(ReadYourWritesTransaction* ryw, const KeyRangeRef& range) {
	return throwSpecialKeyApiFailure(ryw, "setclass", "Clear operation is meaningless thus forbidden for setclass");
}

void ProcessClassRangeImpl::clear(ReadYourWritesTransaction* ryw, const KeyRef& key) {
	return throwSpecialKeyApiFailure(
	    ryw, "setclass", "Clear range operation is meaningless thus forbidden for setclass");
}

ACTOR Future<RangeResult> getProcessClassSourceActor(ReadYourWritesTransaction* ryw, KeyRef prefix, KeyRangeRef kr) {
	vector<ProcessData> _workers = wait(getWorkers(&ryw->getTransaction()));
	auto workers = _workers; // strip const
	// Note : the sort by string is anti intuition, ex. 1.1.1.1:11 < 1.1.1.1:5
	std::sort(workers.begin(), workers.end(), [](const ProcessData& lhs, const ProcessData& rhs) {
		return formatIpPort(lhs.address.ip, lhs.address.port) < formatIpPort(rhs.address.ip, rhs.address.port);
	});
	RangeResult result;
	for (auto& w : workers) {
		// exclude :tls in keys even the network addresss is TLS
		Key k(prefix.withSuffix(formatIpPort(w.address.ip, w.address.port)));
		if (kr.contains(k)) {
			Value v(w.processClass.sourceString());
			result.push_back(result.arena(), KeyValueRef(k, v));
			result.arena().dependsOn(k.arena());
			result.arena().dependsOn(v.arena());
		}
	}
	return result;
}

ProcessClassSourceRangeImpl::ProcessClassSourceRangeImpl(KeyRangeRef kr) : SpecialKeyRangeReadImpl(kr) {}

Future<RangeResult> ProcessClassSourceRangeImpl::getRange(ReadYourWritesTransaction* ryw, KeyRangeRef kr) const {
	return getProcessClassSourceActor(ryw, getKeyRange().begin, kr);
}

ACTOR Future<RangeResult> getLockedKeyActor(ReadYourWritesTransaction* ryw, KeyRangeRef kr) {
	ryw->getTransaction().setOption(FDBTransactionOptions::LOCK_AWARE);
	Optional<Value> val = wait(ryw->getTransaction().get(databaseLockedKey));
	RangeResult result;
	if (val.present()) {
		result.push_back_deep(result.arena(), KeyValueRef(kr.begin, val.get()));
	}
	return result;
}

LockDatabaseImpl::LockDatabaseImpl(KeyRangeRef kr) : SpecialKeyRangeRWImpl(kr) {}

Future<RangeResult> LockDatabaseImpl::getRange(ReadYourWritesTransaction* ryw, KeyRangeRef kr) const {
	// single key range, the queried range should always be the same as the underlying range
	ASSERT(kr == getKeyRange());
	auto lockEntry = ryw->getSpecialKeySpaceWriteMap()[SpecialKeySpace::getManagementApiCommandPrefix("lock")];
	if (!ryw->readYourWritesDisabled() && lockEntry.first) {
		// ryw enabled and we have written to the special key
		RangeResult result;
		if (lockEntry.second.present()) {
			result.push_back_deep(result.arena(), KeyValueRef(kr.begin, lockEntry.second.get()));
		}
		return result;
	} else {
		return getLockedKeyActor(ryw, kr);
	}
}

ACTOR Future<Optional<std::string>> lockDatabaseCommitActor(ReadYourWritesTransaction* ryw) {
	state Optional<std::string> msg;
	ryw->getTransaction().setOption(FDBTransactionOptions::LOCK_AWARE);
	Optional<Value> val = wait(ryw->getTransaction().get(databaseLockedKey));
	UID uid = deterministicRandom()->randomUniqueID();

	if (val.present() && BinaryReader::fromStringRef<UID>(val.get().substr(10), Unversioned()) != uid) {
		// check database not locked
		// if locked already, throw error
		msg = ManagementAPIError::toJsonString(false, "lock", "Database has already been locked");
	} else if (!val.present()) {
		// lock database
		ryw->getTransaction().atomicOp(databaseLockedKey,
		                               BinaryWriter::toValue(uid, Unversioned())
		                                   .withPrefix(LiteralStringRef("0123456789"))
		                                   .withSuffix(LiteralStringRef("\x00\x00\x00\x00")),
		                               MutationRef::SetVersionstampedValue);
		ryw->getTransaction().addWriteConflictRange(normalKeys);
	}

	return msg;
}

ACTOR Future<Optional<std::string>> unlockDatabaseCommitActor(ReadYourWritesTransaction* ryw) {
	ryw->getTransaction().setOption(FDBTransactionOptions::LOCK_AWARE);
	Optional<Value> val = wait(ryw->getTransaction().get(databaseLockedKey));
	if (val.present()) {
		ryw->getTransaction().clear(singleKeyRange(databaseLockedKey));
	}
	return Optional<std::string>();
}

Future<Optional<std::string>> LockDatabaseImpl::commit(ReadYourWritesTransaction* ryw) {
	auto lockId = ryw->getSpecialKeySpaceWriteMap()[SpecialKeySpace::getManagementApiCommandPrefix("lock")].second;
	if (lockId.present()) {
		return lockDatabaseCommitActor(ryw);
	} else {
		return unlockDatabaseCommitActor(ryw);
	}
}

ACTOR Future<RangeResult> getConsistencyCheckKeyActor(ReadYourWritesTransaction* ryw, KeyRangeRef kr) {
	ryw->getTransaction().setOption(FDBTransactionOptions::LOCK_AWARE);
	ryw->getTransaction().setOption(FDBTransactionOptions::PRIORITY_SYSTEM_IMMEDIATE);
	Optional<Value> val = wait(ryw->getTransaction().get(fdbShouldConsistencyCheckBeSuspended));
	bool ccSuspendSetting = val.present() ? BinaryReader::fromStringRef<bool>(val.get(), Unversioned()) : false;
	RangeResult result;
	if (ccSuspendSetting) {
		result.push_back_deep(result.arena(), KeyValueRef(kr.begin, ValueRef()));
	}
	return result;
}

ConsistencyCheckImpl::ConsistencyCheckImpl(KeyRangeRef kr) : SpecialKeyRangeRWImpl(kr) {}

Future<RangeResult> ConsistencyCheckImpl::getRange(ReadYourWritesTransaction* ryw, KeyRangeRef kr) const {
	// single key range, the queried range should always be the same as the underlying range
	ASSERT(kr == getKeyRange());
	auto entry = ryw->getSpecialKeySpaceWriteMap()[SpecialKeySpace::getManagementApiCommandPrefix("consistencycheck")];
	if (!ryw->readYourWritesDisabled() && entry.first) {
		// ryw enabled and we have written to the special key
		RangeResult result;
		if (entry.second.present()) {
			result.push_back_deep(result.arena(), KeyValueRef(kr.begin, entry.second.get()));
		}
		return result;
	} else {
		return getConsistencyCheckKeyActor(ryw, kr);
	}
}

Future<Optional<std::string>> ConsistencyCheckImpl::commit(ReadYourWritesTransaction* ryw) {
	auto entry =
	    ryw->getSpecialKeySpaceWriteMap()[SpecialKeySpace::getManagementApiCommandPrefix("consistencycheck")].second;
	ryw->getTransaction().setOption(FDBTransactionOptions::PRIORITY_SYSTEM_IMMEDIATE);
	ryw->getTransaction().setOption(FDBTransactionOptions::LOCK_AWARE);
	ryw->getTransaction().set(fdbShouldConsistencyCheckBeSuspended,
	                          BinaryWriter::toValue(entry.present(), Unversioned()));
	return Optional<std::string>();
}

GlobalConfigImpl::GlobalConfigImpl(KeyRangeRef kr) : SpecialKeyRangeRWImpl(kr) {}

// Returns key-value pairs for each value stored in the global configuration
// framework within the range specified. The special-key-space getrange
// function should only be used for informational purposes. All values are
// returned as strings regardless of their true type.
<<<<<<< HEAD
Future<Standalone<RangeResultRef>> GlobalConfigImpl::getRange(ReadYourWritesTransaction* ryw, KeyRangeRef kr) const {
	Standalone<RangeResultRef> result;
=======
Future<RangeResult> GlobalConfigImpl::getRange(ReadYourWritesTransaction* ryw, KeyRangeRef kr) const {
	RangeResult result;
>>>>>>> 15370192

	auto& globalConfig = GlobalConfig::globalConfig();
	KeyRangeRef modified =
	    KeyRangeRef(kr.begin.removePrefix(getKeyRange().begin), kr.end.removePrefix(getKeyRange().begin));
	std::map<KeyRef, Reference<ConfigValue>> values = globalConfig.get(modified);
	for (const auto& [key, config] : values) {
		Key prefixedKey = key.withPrefix(getKeyRange().begin);
		if (config.isValid() && config->value.has_value()) {
			if (config->value.type() == typeid(StringRef)) {
				result.push_back_deep(result.arena(),
				                      KeyValueRef(prefixedKey, std::any_cast<StringRef>(config->value).toString()));
			} else if (config->value.type() == typeid(int64_t)) {
				result.push_back_deep(result.arena(),
				                      KeyValueRef(prefixedKey, std::to_string(std::any_cast<int64_t>(config->value))));
<<<<<<< HEAD
=======
			} else if (config->value.type() == typeid(bool)) {
				result.push_back_deep(result.arena(),
				                      KeyValueRef(prefixedKey, std::to_string(std::any_cast<bool>(config->value))));
>>>>>>> 15370192
			} else if (config->value.type() == typeid(float)) {
				result.push_back_deep(result.arena(),
				                      KeyValueRef(prefixedKey, std::to_string(std::any_cast<float>(config->value))));
			} else if (config->value.type() == typeid(double)) {
				result.push_back_deep(result.arena(),
				                      KeyValueRef(prefixedKey, std::to_string(std::any_cast<double>(config->value))));
			} else {
				ASSERT(false);
			}
		}
	}

	return result;
}

// Marks the key for insertion into global configuration.
void GlobalConfigImpl::set(ReadYourWritesTransaction* ryw, const KeyRef& key, const ValueRef& value) {
	ryw->getSpecialKeySpaceWriteMap().insert(key, std::make_pair(true, Optional<Value>(value)));
}

// Writes global configuration changes to durable memory. Also writes the
// changes made in the transaction to a recent history set, and updates the
// latest version which the global configuration was updated at.
ACTOR Future<Optional<std::string>> globalConfigCommitActor(GlobalConfigImpl* globalConfig,
                                                            ReadYourWritesTransaction* ryw) {
	state Transaction& tr = ryw->getTransaction();

	// History should only contain three most recent updates. If it currently
	// has three items, remove the oldest to make room for a new item.
<<<<<<< HEAD
	Standalone<RangeResultRef> history = wait(tr.getRange(globalConfigHistoryKeys, CLIENT_KNOBS->TOO_MANY));
=======
	RangeResult history = wait(tr.getRange(globalConfigHistoryKeys, CLIENT_KNOBS->TOO_MANY));
>>>>>>> 15370192
	constexpr int kGlobalConfigMaxHistorySize = 3;
	if (history.size() > kGlobalConfigMaxHistorySize - 1) {
		for (int i = 0; i < history.size() - (kGlobalConfigMaxHistorySize - 1); ++i) {
			tr.clear(history[i].key);
		}
	}

	VersionHistory vh{ 0 };

	// Transform writes from the special-key-space (\xff\xff/global_config/) to
	// the system key space (\xff/globalConfig/), and writes mutations to
	// latest version history.
	state RangeMap<Key, std::pair<bool, Optional<Value>>, KeyRangeRef>::Ranges ranges =
	    ryw->getSpecialKeySpaceWriteMap().containedRanges(specialKeys);
	state RangeMap<Key, std::pair<bool, Optional<Value>>, KeyRangeRef>::iterator iter = ranges.begin();
	while (iter != ranges.end()) {
		std::pair<bool, Optional<Value>> entry = iter->value();
		if (entry.first) {
			if (entry.second.present() && iter->begin().startsWith(globalConfig->getKeyRange().begin)) {
				Key bareKey = iter->begin().removePrefix(globalConfig->getKeyRange().begin);
				vh.mutations.emplace_back_deep(vh.mutations.arena(),
				                               MutationRef(MutationRef::SetValue, bareKey, entry.second.get()));

				Key systemKey = bareKey.withPrefix(globalConfigKeysPrefix);
				tr.set(systemKey, entry.second.get());
			} else if (!entry.second.present() && iter->range().begin.startsWith(globalConfig->getKeyRange().begin) &&
			           iter->range().end.startsWith(globalConfig->getKeyRange().begin)) {
				KeyRef bareRangeBegin = iter->range().begin.removePrefix(globalConfig->getKeyRange().begin);
				KeyRef bareRangeEnd = iter->range().end.removePrefix(globalConfig->getKeyRange().begin);
				vh.mutations.emplace_back_deep(vh.mutations.arena(),
				                               MutationRef(MutationRef::ClearRange, bareRangeBegin, bareRangeEnd));

				Key systemRangeBegin = bareRangeBegin.withPrefix(globalConfigKeysPrefix);
				Key systemRangeEnd = bareRangeEnd.withPrefix(globalConfigKeysPrefix);
				tr.clear(KeyRangeRef(systemRangeBegin, systemRangeEnd));
			}
		}
		++iter;
	}

	// Record the mutations in this commit into the global configuration history.
	Key historyKey = addVersionStampAtEnd(globalConfigHistoryPrefix);
	ObjectWriter historyWriter(IncludeVersion());
	historyWriter.serialize(vh);
	tr.atomicOp(historyKey, historyWriter.toStringRef(), MutationRef::SetVersionstampedKey);

	// Write version key to trigger update in cluster controller.
	tr.atomicOp(globalConfigVersionKey,
	            LiteralStringRef("0123456789\x00\x00\x00\x00"), // versionstamp
	            MutationRef::SetVersionstampedValue);

	return Optional<std::string>();
}

// Called when a transaction includes keys in the global configuration special-key-space range.
Future<Optional<std::string>> GlobalConfigImpl::commit(ReadYourWritesTransaction* ryw) {
	return globalConfigCommitActor(this, ryw);
<<<<<<< HEAD
}

// Marks the range for deletion from global configuration.
void GlobalConfigImpl::clear(ReadYourWritesTransaction* ryw, const KeyRangeRef& range) {
	ryw->getSpecialKeySpaceWriteMap().insert(range, std::make_pair(true, Optional<Value>()));
}

// Marks the key for deletion from global configuration.
void GlobalConfigImpl::clear(ReadYourWritesTransaction* ryw, const KeyRef& key) {
	ryw->getSpecialKeySpaceWriteMap().insert(key, std::make_pair(true, Optional<Value>()));
}

TracingOptionsImpl::TracingOptionsImpl(KeyRangeRef kr) : SpecialKeyRangeRWImpl(kr) {}

Future<Standalone<RangeResultRef>> TracingOptionsImpl::getRange(ReadYourWritesTransaction* ryw, KeyRangeRef kr) const {
	Standalone<RangeResultRef> result;
=======
}

// Marks the range for deletion from global configuration.
void GlobalConfigImpl::clear(ReadYourWritesTransaction* ryw, const KeyRangeRef& range) {
	ryw->getSpecialKeySpaceWriteMap().insert(range, std::make_pair(true, Optional<Value>()));
}

// Marks the key for deletion from global configuration.
void GlobalConfigImpl::clear(ReadYourWritesTransaction* ryw, const KeyRef& key) {
	ryw->getSpecialKeySpaceWriteMap().insert(key, std::make_pair(true, Optional<Value>()));
}

TracingOptionsImpl::TracingOptionsImpl(KeyRangeRef kr) : SpecialKeyRangeRWImpl(kr) {}

Future<RangeResult> TracingOptionsImpl::getRange(ReadYourWritesTransaction* ryw, KeyRangeRef kr) const {
	RangeResult result;
>>>>>>> 15370192
	for (const auto& option : SpecialKeySpace::getTracingOptions()) {
		auto key = getKeyRange().begin.withSuffix(option);
		if (!kr.contains(key)) {
			continue;
		}

		if (key.endsWith(kTracingTransactionIdKey)) {
			result.push_back_deep(result.arena(),
			                      KeyValueRef(key, std::to_string(ryw->getTransactionInfo().spanID.first())));
		} else if (key.endsWith(kTracingTokenKey)) {
			result.push_back_deep(result.arena(),
			                      KeyValueRef(key, std::to_string(ryw->getTransactionInfo().spanID.second())));
		}
	}
	return result;
}

void TracingOptionsImpl::set(ReadYourWritesTransaction* ryw, const KeyRef& key, const ValueRef& value) {
	if (ryw->getApproximateSize() > 0) {
		ryw->setSpecialKeySpaceErrorMsg("tracing options must be set first");
		ryw->getSpecialKeySpaceWriteMap().insert(key, std::make_pair(true, Optional<Value>()));
		return;
	}

	if (key.endsWith(kTracingTransactionIdKey)) {
		ryw->setTransactionID(std::stoul(value.toString()));
	} else if (key.endsWith(kTracingTokenKey)) {
		if (value.toString() == "true") {
			ryw->setToken(deterministicRandom()->randomUInt64());
		} else if (value.toString() == "false") {
			ryw->setToken(0);
		} else {
			ryw->setSpecialKeySpaceErrorMsg("token must be set to true/false");
			throw special_keys_api_failure();
		}
	}
}

Future<Optional<std::string>> TracingOptionsImpl::commit(ReadYourWritesTransaction* ryw) {
	if (ryw->getSpecialKeySpaceWriteMap().size() > 0) {
		throw special_keys_api_failure();
	}
	return Optional<std::string>();
}

void TracingOptionsImpl::clear(ReadYourWritesTransaction* ryw, const KeyRangeRef& range) {
	ryw->setSpecialKeySpaceErrorMsg("clear range disabled");
	throw special_keys_api_failure();
}

void TracingOptionsImpl::clear(ReadYourWritesTransaction* ryw, const KeyRef& key) {
	ryw->setSpecialKeySpaceErrorMsg("clear disabled");
	throw special_keys_api_failure();
}

CoordinatorsImpl::CoordinatorsImpl(KeyRangeRef kr) : SpecialKeyRangeRWImpl(kr) {}

Future<RangeResult> CoordinatorsImpl::getRange(ReadYourWritesTransaction* ryw, KeyRangeRef kr) const {
	RangeResult result;
	KeyRef prefix(getKeyRange().begin);
	// the constructor of ClusterConnectionFile already checks whether the file is valid
	auto cs = ClusterConnectionFile(ryw->getDatabase()->getConnectionFile()->getFilename()).getConnectionString();
	auto coordinator_processes = cs.coordinators();
	Key cluster_decription_key = prefix.withSuffix(LiteralStringRef("cluster_description"));
	if (kr.contains(cluster_decription_key)) {
		result.push_back_deep(result.arena(), KeyValueRef(cluster_decription_key, cs.clusterKeyName()));
	}
	// Note : the sort by string is anti intuition, ex. 1.1.1.1:11 < 1.1.1.1:5
	// include :tls in keys if the network addresss is TLS
	std::sort(coordinator_processes.begin(),
	          coordinator_processes.end(),
	          [](const NetworkAddress& lhs, const NetworkAddress& rhs) { return lhs.toString() < rhs.toString(); });
	std::string processes_str;
	for (const auto& w : coordinator_processes) {
		if (processes_str.size())
			processes_str += ",";
		processes_str += w.toString();
	}
	Key processes_key = prefix.withSuffix(LiteralStringRef("processes"));
	if (kr.contains(processes_key)) {
		result.push_back_deep(result.arena(), KeyValueRef(processes_key, Value(processes_str)));
	}
	return rywGetRange(ryw, kr, result);
}

ACTOR static Future<Optional<std::string>> coordinatorsCommitActor(ReadYourWritesTransaction* ryw, KeyRangeRef kr) {
	state Reference<IQuorumChange> change;
	state std::vector<NetworkAddress> addressesVec;
	state std::vector<std::string> process_address_strs;
	state Optional<std::string> msg;
	state int index;
	state bool parse_error = false;

	// check update for cluster_description
	Key processes_key = LiteralStringRef("processes").withPrefix(kr.begin);
	auto processes_entry = ryw->getSpecialKeySpaceWriteMap()[processes_key];
	if (processes_entry.first) {
		ASSERT(processes_entry.second.present()); // no clear should be seen here
		auto processesStr = processes_entry.second.get().toString();
		boost::split(process_address_strs, processesStr, [](char c) { return c == ','; });
		if (!process_address_strs.size()) {
			return ManagementAPIError::toJsonString(
			    false,
			    "coordinators",
			    "New coordinators\' processes are empty, please specify new processes\' network addresses with format "
			    "\"IP:PORT,IP:PORT,...,IP:PORT\"");
		}
		for (index = 0; index < process_address_strs.size(); index++) {
			try {
				auto a = NetworkAddress::parse(process_address_strs[index]);
				if (!a.isValid())
					parse_error = true;
				else
					addressesVec.push_back(a);
			} catch (Error& e) {
				TraceEvent(SevDebug, "SpecialKeysNetworkParseError").error(e);
				parse_error = true;
			}

			if (parse_error) {
				std::string error =
				    "ERROR: \'" + process_address_strs[index] + "\' is not a valid network endpoint address\n";
				if (process_address_strs[index].find(":tls") != std::string::npos)
					error += "        Do not include the `:tls' suffix when naming a process\n";
				return ManagementAPIError::toJsonString(false, "coordinators", error);
			}
		}
	}

	if (addressesVec.size())
		change = specifiedQuorumChange(addressesVec);
	else
		change = noQuorumChange();

	// check update for cluster_description
	Key cluster_decription_key = LiteralStringRef("cluster_description").withPrefix(kr.begin);
	auto entry = ryw->getSpecialKeySpaceWriteMap()[cluster_decription_key];
	if (entry.first) {
		// check valid description [a-zA-Z0-9_]+
		if (entry.second.present() && isAlphaNumeric(entry.second.get().toString())) {
			// do the name change
			change = nameQuorumChange(entry.second.get().toString(), change);
		} else {
			// throw the error
			return Optional<std::string>(ManagementAPIError::toJsonString(
			    false, "coordinators", "Cluster description must match [A-Za-z0-9_]+"));
		}
	}

	ASSERT(change.isValid());

	TraceEvent(SevDebug, "SKSChangeCoordinatorsStart")
	    .detail("NewAddresses", describe(addressesVec))
	    .detail("Description", entry.first ? entry.second.get().toString() : "");

	Optional<CoordinatorsResult> r = wait(changeQuorumChecker(&ryw->getTransaction(), change, &addressesVec));

	TraceEvent(SevDebug, "SKSChangeCoordinatorsFinish")
	    .detail("Result", r.present() ? static_cast<int>(r.get()) : -1); // -1 means success
	if (r.present()) {
		auto res = r.get();
		std::string error_msg;
		bool retriable = false;
		if (res == CoordinatorsResult::INVALID_NETWORK_ADDRESSES) {
			error_msg = "The specified network addresses are invalid";
		} else if (res == CoordinatorsResult::SAME_NETWORK_ADDRESSES) {
			error_msg = "No change (existing configuration satisfies request)";
		} else if (res == CoordinatorsResult::NOT_COORDINATORS) {
			error_msg = "Coordination servers are not running on the specified network addresses";
		} else if (res == CoordinatorsResult::DATABASE_UNREACHABLE) {
			error_msg = "Database unreachable";
		} else if (res == CoordinatorsResult::BAD_DATABASE_STATE) {
			error_msg = "The database is in an unexpected state from which changing coordinators might be unsafe";
		} else if (res == CoordinatorsResult::COORDINATOR_UNREACHABLE) {
			error_msg = "One of the specified coordinators is unreachable";
			retriable = true;
		} else if (res == CoordinatorsResult::NOT_ENOUGH_MACHINES) {
			error_msg = "Too few fdbserver machines to provide coordination at the current redundancy level";
		} else if (res == CoordinatorsResult::SUCCESS) {
			TraceEvent(SevError, "SpecialKeysForCoordinators").detail("UnexpectedSuccessfulResult", "");
		} else {
			ASSERT(false);
		}
		msg = ManagementAPIError::toJsonString(retriable, "coordinators", error_msg);
	}
	return msg;
}

Future<Optional<std::string>> CoordinatorsImpl::commit(ReadYourWritesTransaction* ryw) {
	return coordinatorsCommitActor(ryw, getKeyRange());
}

void CoordinatorsImpl::clear(ReadYourWritesTransaction* ryw, const KeyRangeRef& range) {
	return throwSpecialKeyApiFailure(ryw, "coordinators", "Clear range is meaningless thus forbidden for coordinators");
}

void CoordinatorsImpl::clear(ReadYourWritesTransaction* ryw, const KeyRef& key) {
	return throwSpecialKeyApiFailure(
	    ryw, "coordinators", "Clear operation is meaningless thus forbidden for coordinators");
}

CoordinatorsAutoImpl::CoordinatorsAutoImpl(KeyRangeRef kr) : SpecialKeyRangeReadImpl(kr) {}

ACTOR static Future<RangeResult> CoordinatorsAutoImplActor(ReadYourWritesTransaction* ryw, KeyRangeRef kr) {
	state RangeResult res;
	state std::string autoCoordinatorsKey;
	state Transaction& tr = ryw->getTransaction();

	tr.setOption(FDBTransactionOptions::LOCK_AWARE);
	tr.setOption(FDBTransactionOptions::USE_PROVISIONAL_PROXIES);
	tr.setOption(FDBTransactionOptions::PRIORITY_SYSTEM_IMMEDIATE);
	Optional<Value> currentKey = wait(tr.get(coordinatorsKey));

	if (!currentKey.present()) {
		ryw->setSpecialKeySpaceErrorMsg(
		    ManagementAPIError::toJsonString(false, "auto_coordinators", "The coordinator key does not exist"));
		throw special_keys_api_failure();
	}
	state ClusterConnectionString old(currentKey.get().toString());
	state CoordinatorsResult result = CoordinatorsResult::SUCCESS;

	std::vector<NetworkAddress> _desiredCoordinators = wait(autoQuorumChange()->getDesiredCoordinators(
	    &tr, old.coordinators(), Reference<ClusterConnectionFile>(new ClusterConnectionFile(old)), result));

	if (result == CoordinatorsResult::NOT_ENOUGH_MACHINES) {
		// we could get not_enough_machines if we happen to see the database while the cluster controller is updating
		// the worker list, so make sure it happens twice before returning a failure
		ryw->setSpecialKeySpaceErrorMsg(ManagementAPIError::toJsonString(
		    true, "auto_coordinators", "The auto change attempt did not get enough machines, please try again"));
		throw special_keys_api_failure();
	}

	for (const auto& address : _desiredCoordinators) {
		autoCoordinatorsKey += autoCoordinatorsKey.size() ? "," : "";
		autoCoordinatorsKey += address.toString();
	}
	res.push_back_deep(res.arena(), KeyValueRef(kr.begin, Value(autoCoordinatorsKey)));
	return res;
}

Future<RangeResult> CoordinatorsAutoImpl::getRange(ReadYourWritesTransaction* ryw, KeyRangeRef kr) const {
	// single key range, the queried range should always be the same as the underlying range
	ASSERT(kr == getKeyRange());
	return CoordinatorsAutoImplActor(ryw, kr);
}

ACTOR static Future<RangeResult> getMinCommitVersionActor(ReadYourWritesTransaction* ryw, KeyRangeRef kr) {
	ryw->getTransaction().setOption(FDBTransactionOptions::LOCK_AWARE);
	Optional<Value> val = wait(ryw->getTransaction().get(minRequiredCommitVersionKey));
	RangeResult result;
	if (val.present()) {
		Version minRequiredCommitVersion = BinaryReader::fromStringRef<Version>(val.get(), Unversioned());
		ValueRef version(result.arena(), boost::lexical_cast<std::string>(minRequiredCommitVersion));
		result.push_back_deep(result.arena(), KeyValueRef(kr.begin, version));
	}
	return result;
}

AdvanceVersionImpl::AdvanceVersionImpl(KeyRangeRef kr) : SpecialKeyRangeRWImpl(kr) {}

Future<RangeResult> AdvanceVersionImpl::getRange(ReadYourWritesTransaction* ryw, KeyRangeRef kr) const {
	// single key range, the queried range should always be the same as the underlying range
	ASSERT(kr == getKeyRange());
	auto entry = ryw->getSpecialKeySpaceWriteMap()[SpecialKeySpace::getManagementApiCommandPrefix("advanceversion")];
	if (!ryw->readYourWritesDisabled() && entry.first) {
		// ryw enabled and we have written to the special key
		RangeResult result;
		if (entry.second.present()) {
			result.push_back_deep(result.arena(), KeyValueRef(kr.begin, entry.second.get()));
		}
		return result;
	} else {
		return getMinCommitVersionActor(ryw, kr);
	}
}

ACTOR static Future<Optional<std::string>> advanceVersionCommitActor(ReadYourWritesTransaction* ryw, Version v) {
	ryw->getTransaction().setOption(FDBTransactionOptions::LOCK_AWARE);
	TraceEvent(SevDebug, "AdvanceVersion").detail("MaxAllowedVersion", maxAllowedVerion);
	if (v > maxAllowedVerion) {
		return ManagementAPIError::toJsonString(
		    false,
		    "advanceversion",
		    "The given version is larger than the maximum allowed value(2**63-1-version_per_second*3600*24*365*1000)");
	}
	Version rv = wait(ryw->getTransaction().getReadVersion());
	if (rv <= v) {
		ryw->getTransaction().set(minRequiredCommitVersionKey, BinaryWriter::toValue(v + 1, Unversioned()));
	} else {
		return ManagementAPIError::toJsonString(
		    false, "advanceversion", "Current read version is larger than the given version");
	}
	return Optional<std::string>();
}

Future<Optional<std::string>> AdvanceVersionImpl::commit(ReadYourWritesTransaction* ryw) {
	auto minCommitVersion =
	    ryw->getSpecialKeySpaceWriteMap()[SpecialKeySpace::getManagementApiCommandPrefix("advanceversion")].second;
	if (minCommitVersion.present()) {
		try {
			// Version is int64_t
			Version v = boost::lexical_cast<int64_t>(minCommitVersion.get().toString());
			return advanceVersionCommitActor(ryw, v);
		} catch (boost::bad_lexical_cast& e) {
			return Optional<std::string>(ManagementAPIError::toJsonString(
			    false, "advanceversion", "Invalid version(int64_t) argument: " + minCommitVersion.get().toString()));
		}
	} else {
		ryw->getTransaction().clear(minRequiredCommitVersionKey);
	}
	return Optional<std::string>();
}

ClientProfilingImpl::ClientProfilingImpl(KeyRangeRef kr) : SpecialKeyRangeRWImpl(kr) {}

ACTOR static Future<RangeResult> ClientProfilingGetRangeActor(ReadYourWritesTransaction* ryw,
                                                              KeyRef prefix,
                                                              KeyRangeRef kr) {
	state RangeResult result;
	// client_txn_sample_rate
	state Key sampleRateKey = LiteralStringRef("client_txn_sample_rate").withPrefix(prefix);
	if (kr.contains(sampleRateKey)) {
		auto entry = ryw->getSpecialKeySpaceWriteMap()[sampleRateKey];
		if (!ryw->readYourWritesDisabled() && entry.first) {
			ASSERT(entry.second.present()); // clear is forbidden
			result.push_back_deep(result.arena(), KeyValueRef(sampleRateKey, entry.second.get()));
		} else {
			Optional<Value> f = wait(ryw->getTransaction().get(fdbClientInfoTxnSampleRate));
			std::string sampleRateStr = "default";
			if (f.present()) {
				const double sampleRateDbl = BinaryReader::fromStringRef<double>(f.get(), Unversioned());
				if (!std::isinf(sampleRateDbl)) {
					sampleRateStr = boost::lexical_cast<std::string>(sampleRateDbl);
				}
			}
			result.push_back_deep(result.arena(), KeyValueRef(sampleRateKey, Value(sampleRateStr)));
		}
	}
	// client_txn_size_limit
	state Key txnSizeLimitKey = LiteralStringRef("client_txn_size_limit").withPrefix(prefix);
	if (kr.contains(txnSizeLimitKey)) {
		auto entry = ryw->getSpecialKeySpaceWriteMap()[txnSizeLimitKey];
		if (!ryw->readYourWritesDisabled() && entry.first) {
			ASSERT(entry.second.present()); // clear is forbidden
			result.push_back_deep(result.arena(), KeyValueRef(txnSizeLimitKey, entry.second.get()));
		} else {
			Optional<Value> f = wait(ryw->getTransaction().get(fdbClientInfoTxnSizeLimit));
			std::string sizeLimitStr = "default";
			if (f.present()) {
				const int64_t sizeLimit = BinaryReader::fromStringRef<int64_t>(f.get(), Unversioned());
				if (sizeLimit != -1) {
					sizeLimitStr = boost::lexical_cast<std::string>(sizeLimit);
				}
			}
			result.push_back_deep(result.arena(), KeyValueRef(txnSizeLimitKey, Value(sizeLimitStr)));
		}
	}
	return result;
}

// TODO : add limitation on set operation
Future<RangeResult> ClientProfilingImpl::getRange(ReadYourWritesTransaction* ryw, KeyRangeRef kr) const {
	return ClientProfilingGetRangeActor(ryw, getKeyRange().begin, kr);
}

Future<Optional<std::string>> ClientProfilingImpl::commit(ReadYourWritesTransaction* ryw) {
	// client_txn_sample_rate
	Key sampleRateKey = LiteralStringRef("client_txn_sample_rate").withPrefix(getKeyRange().begin);
	auto rateEntry = ryw->getSpecialKeySpaceWriteMap()[sampleRateKey];

	if (rateEntry.first && rateEntry.second.present()) {
		std::string sampleRateStr = rateEntry.second.get().toString();
		double sampleRate;
		if (sampleRateStr == "default")
			sampleRate = std::numeric_limits<double>::infinity();
		else {
			try {
				sampleRate = boost::lexical_cast<double>(sampleRateStr);
			} catch (boost::bad_lexical_cast& e) {
				return Optional<std::string>(ManagementAPIError::toJsonString(
				    false, "profile", "Invalid transaction sample rate(double): " + sampleRateStr));
			}
		}
		ryw->getTransaction().set(fdbClientInfoTxnSampleRate, BinaryWriter::toValue(sampleRate, Unversioned()));
	}
	// client_txn_size_limit
	Key txnSizeLimitKey = LiteralStringRef("client_txn_size_limit").withPrefix(getKeyRange().begin);
	auto sizeLimitEntry = ryw->getSpecialKeySpaceWriteMap()[txnSizeLimitKey];
	if (sizeLimitEntry.first && sizeLimitEntry.second.present()) {
		std::string sizeLimitStr = sizeLimitEntry.second.get().toString();
		int64_t sizeLimit;
		if (sizeLimitStr == "default")
			sizeLimit = -1;
		else {
			try {
				sizeLimit = boost::lexical_cast<int64_t>(sizeLimitStr);
			} catch (boost::bad_lexical_cast& e) {
				return Optional<std::string>(ManagementAPIError::toJsonString(
				    false, "profile", "Invalid transaction size limit(int64_t): " + sizeLimitStr));
			}
		}
		ryw->getTransaction().set(fdbClientInfoTxnSizeLimit, BinaryWriter::toValue(sizeLimit, Unversioned()));
	}
	return Optional<std::string>();
}

void ClientProfilingImpl::clear(ReadYourWritesTransaction* ryw, const KeyRangeRef& range) {
	return throwSpecialKeyApiFailure(
	    ryw, "profile", "Clear range is forbidden for profile client. You can set it to default to disable profiling.");
}

void ClientProfilingImpl::clear(ReadYourWritesTransaction* ryw, const KeyRef& key) {
	return throwSpecialKeyApiFailure(
	    ryw,
	    "profile",
	    "Clear operation is forbidden for profile client. You can set it to default to disable profiling.");
}

ActorLineageImpl::ActorLineageImpl(KeyRangeRef kr) : SpecialKeyRangeReadImpl(kr) {}

void parse(StringRef& val, int& i) {
	i = std::stoi(val.toString());
}

void parse(StringRef& val, double& d) {
	d = std::stod(val.toString());
}

void parse(StringRef& val, WaitState& w) {
	if (val == LiteralStringRef("disk")) {
		w = WaitState::Disk;
	} else if (val == LiteralStringRef("network")) {
		w = WaitState::Network;
	} else if (val == LiteralStringRef("running")) {
		w = WaitState::Running;
	} else {
		throw std::range_error("failed to parse run state");
	}
}

void parse(StringRef& val, time_t& t) {
	struct tm tm = { 0 };
	if (strptime(val.toString().c_str(), "%FT%T%z", &tm) == nullptr) {
		throw std::invalid_argument("failed to parse ISO 8601 datetime");
	}

	long timezone = tm.tm_gmtoff;
	t = timegm(&tm);
	if (t == -1) {
		throw std::runtime_error("failed to convert ISO 8601 datetime");
	}
	t -= timezone;
}

void parse(StringRef& val, NetworkAddress& a) {
	auto address = NetworkAddress::parse(val.toString());
	if (!address.isValid()) {
		throw std::invalid_argument("invalid host");
	}
	a = address;
}

// Base case function for parsing function below.
template <typename T>
void parse(std::vector<StringRef>::iterator it, std::vector<StringRef>::iterator end, T& t1) {
	if (it == end) {
		return;
	}
	parse(*it, t1);
}

// Given an iterator into a vector of string tokens, an iterator to the end of
// the search space in the vector (exclusive), and a list of references to
// types, parses each token in the vector into the associated type according to
// the order of the arguments.
//
// For example, given the vector ["1", "1.5", "127.0.0.1:4000"] and the
// argument list int a, double b, NetworkAddress c, after this function returns
// each parameter passed in will hold the parsed value from the token list.
//
// The appropriate parsing function must be implemented for the type you wish
// to parse. See the existing parsing functions above, and add your own if
// necessary.
template <typename T, typename... Types>
void parse(std::vector<StringRef>::iterator it, std::vector<StringRef>::iterator end, T& t1, Types&... remaining) {
	// Return as soon as all tokens have been parsed. This allows parameters
	// passed at the end to act as optional parameters -- they will only be set
	// if the value exists.
	if (it == end) {
		return;
	}

	try {
		parse(*it, t1);
		parse(++it, end, remaining...);
	} catch (Error& e) {
		throw e;
	} catch (std::exception& e) {
		throw e;
	}
}

ACTOR static Future<RangeResult> actorLineageGetRangeActor(ReadYourWritesTransaction* ryw,
                                                           KeyRef prefix,
                                                           KeyRangeRef kr) {
	state RangeResult result;

	// Set default values for all fields. The default will be used if the field
	// is missing in the key.
	state NetworkAddress host;
	state WaitState waitStateStart = WaitState{ 0 };
	state WaitState waitStateEnd = WaitState{ 2 };
	state time_t timeStart = 0;
	state time_t timeEnd = std::numeric_limits<time_t>::max();
	state int seqStart = 0;
	state int seqEnd = std::numeric_limits<int>::max();

	state std::vector<StringRef> beginValues = kr.begin.removePrefix(prefix).splitAny("/"_sr);
	state std::vector<StringRef> endValues = kr.end.removePrefix(prefix).splitAny("/"_sr);
	// Require index (either "state" or "time") and address:port.
	if (beginValues.size() < 2 || endValues.size() < 2) {
		ryw->setSpecialKeySpaceErrorMsg("missing required parameters (index, host)");
		throw special_keys_api_failure();
	}

	state NetworkAddress endRangeHost;
	try {
		if (SpecialKeySpace::getActorLineageApiCommandRange("state").contains(kr)) {
			// For the range \xff\xff/actor_lineage/state/ip:port/wait-state/time/seq
			parse(beginValues.begin() + 1, beginValues.end(), host, waitStateStart, timeStart, seqStart);
			if (kr.begin != kr.end) {
				parse(endValues.begin() + 1, endValues.end(), endRangeHost, waitStateEnd, timeEnd, seqEnd);
			}
		} else if (SpecialKeySpace::getActorLineageApiCommandRange("time").contains(kr)) {
			// For the range \xff\xff/actor_lineage/time/ip:port/time/wait-state/seq
			parse(beginValues.begin() + 1, beginValues.end(), host, timeStart, waitStateStart, seqStart);
			if (kr.begin != kr.end) {
				parse(endValues.begin() + 1, endValues.end(), endRangeHost, timeEnd, waitStateEnd, seqEnd);
			}
		} else {
			ryw->setSpecialKeySpaceErrorMsg("invalid index in actor_lineage");
			throw special_keys_api_failure();
		}
	} catch (Error& e) {
		if (e.code() != special_keys_api_failure().code()) {
			ryw->setSpecialKeySpaceErrorMsg("failed to parse key");
			throw special_keys_api_failure();
		} else {
			throw e;
		}
	}

	if (kr.begin != kr.end && host != endRangeHost) {
		// The client doesn't know about all the hosts, so a get range covering
		// multiple hosts has no way of knowing which IP:port combos to use.
		ryw->setSpecialKeySpaceErrorMsg("the host must remain the same on both ends of the range");
		throw special_keys_api_failure();
	}

	// Open endpoint to target process on each call. This can be optimized at
	// some point...
	state ProcessInterface process;
	process.getInterface = RequestStream<GetProcessInterfaceRequest>(Endpoint({ host }, WLTOKEN_PROCESS));
	ProcessInterface p = wait(retryBrokenPromise(process.getInterface, GetProcessInterfaceRequest{}));
	process = p;

	ActorLineageRequest actorLineageRequest;
	actorLineageRequest.waitStateStart = waitStateStart;
	actorLineageRequest.waitStateEnd = waitStateEnd;
	actorLineageRequest.timeStart = timeStart;
	actorLineageRequest.timeEnd = timeEnd;
	ActorLineageReply reply = wait(process.actorLineage.getReply(actorLineageRequest));

	time_t dt = 0;
	int seq = -1;
	for (const auto& sample : reply.samples) {
		for (const auto& [waitState, data] : sample.data) {
			time_t datetime = (time_t)sample.time;
			seq = dt == datetime ? seq + 1 : 0;
			dt = datetime;

			if (seq < seqStart) { continue; }
			else if (seq >= seqEnd) { break; }

			char buf[50];
			struct tm* tm;
			tm = localtime(&datetime);
			size_t size = strftime(buf, 50, "%FT%T%z", tm);
			std::string date(buf, size);

			std::ostringstream streamKey;
			if (SpecialKeySpace::getActorLineageApiCommandRange("state").contains(kr)) {
				streamKey << SpecialKeySpace::getActorLineageApiCommandPrefix("state").toString() << host.toString()
				          << "/" << to_string(waitState) << "/" << date;
			} else if (SpecialKeySpace::getActorLineageApiCommandRange("time").contains(kr)) {
				streamKey << SpecialKeySpace::getActorLineageApiCommandPrefix("time").toString() << host.toString()
				          << "/" << date << "/" << to_string(waitState);
				;
			} else {
				ASSERT(false);
			}
			streamKey << "/" << seq;

			msgpack::object_handle oh = msgpack::unpack(data.data(), data.size());
			msgpack::object deserialized = oh.get();

			std::ostringstream stream;
			stream << deserialized;

			result.push_back_deep(result.arena(), KeyValueRef(streamKey.str(), stream.str()));
		}
	}

	return result;
}

Future<RangeResult> ActorLineageImpl::getRange(ReadYourWritesTransaction* ryw, KeyRangeRef kr) const {
	return actorLineageGetRangeActor(ryw, getKeyRange().begin, kr);
}

namespace {
std::string_view to_string_view(StringRef sr) {
	return std::string_view(reinterpret_cast<const char*>(sr.begin()), sr.size());
}
} // namespace

ActorProfilerConf::ActorProfilerConf(KeyRangeRef kr)
  : SpecialKeyRangeRWImpl(kr), config(ProfilerConfig::instance().getConfig()) {}

Future<RangeResult> ActorProfilerConf::getRange(ReadYourWritesTransaction* ryw, KeyRangeRef kr) const {
	RangeResult res;
	std::string_view begin(to_string_view(kr.begin.removePrefix(range.begin))),
	    end(to_string_view(kr.end.removePrefix(range.begin)));
	for (auto& p : config) {
		if (p.first > end) {
			break;
		} else if (p.first > begin) {
			KeyValueRef kv;
			kv.key = StringRef(res.arena(), p.first);
			kv.value = StringRef(res.arena(), p.second);
			res.push_back(res.arena(), kv);
		}
	}
	return res;
}

void ActorProfilerConf::set(ReadYourWritesTransaction* ryw, const KeyRef& key, const ValueRef& value) {
	config[key.removePrefix(range.begin).toString()] = value.toString();
	didWrite = true;
}

void ActorProfilerConf::clear(ReadYourWritesTransaction* ryw, const KeyRangeRef& kr) {
	std::string begin(kr.begin.removePrefix(range.begin).toString()), end(kr.end.removePrefix(range.begin).toString());
	auto first = config.lower_bound(begin);
	if (first == config.end()) {
		// nothing to clear
		return;
	}
	didWrite = true;
	auto last = config.upper_bound(end);
	config.erase(first, last);
}

void ActorProfilerConf::clear(ReadYourWritesTransaction* ryw, const KeyRef& key) {
	std::string k = key.removePrefix(range.begin).toString();
	auto iter = config.find(k);
	if (iter != config.end()) {
		config.erase(iter);
	}
	didWrite = true;
}

Future<Optional<std::string>> ActorProfilerConf::commit(ReadYourWritesTransaction* ryw) {
	Optional<std::string> res{};
	try {
		if (didWrite) {
			ProfilerConfig::instance().reset(config);
		}
		return res;
	} catch (ConfigError& err) {
		return Optional<std::string>{ err.description };
	}
}

MaintenanceImpl::MaintenanceImpl(KeyRangeRef kr) : SpecialKeyRangeRWImpl(kr) {}

// Used to read the healthZoneKey
// If the key is persisted and the delayed read version is still larger than current read version,
// we will calculate the remaining time(truncated to integer, the same as fdbcli) and return back as the value
// If the zoneId is the special one `ignoreSSFailuresZoneString`,
// value will be 0 (same as fdbcli)
ACTOR static Future<RangeResult> MaintenanceGetRangeActor(ReadYourWritesTransaction* ryw,
                                                          KeyRef prefix,
                                                          KeyRangeRef kr) {
	state RangeResult result;
	// zoneId
	ryw->getTransaction().setOption(FDBTransactionOptions::LOCK_AWARE);
	Optional<Value> val = wait(ryw->getTransaction().get(healthyZoneKey));
	if (val.present()) {
		auto healthyZone = decodeHealthyZoneValue(val.get());
		if ((healthyZone.first == ignoreSSFailuresZoneString) ||
		    (healthyZone.second > ryw->getTransaction().getReadVersion().get())) {
			Key zone_key = healthyZone.first.withPrefix(prefix);
			double seconds = healthyZone.first == ignoreSSFailuresZoneString
			                     ? 0
			                     : (healthyZone.second - ryw->getTransaction().getReadVersion().get()) /
			                           CLIENT_KNOBS->CORE_VERSIONSPERSECOND;
			if (kr.contains(zone_key)) {
				result.push_back_deep(result.arena(),
				                      KeyValueRef(zone_key, Value(boost::lexical_cast<std::string>(seconds))));
			}
		}
	}
	return rywGetRange(ryw, kr, result);
}

Future<RangeResult> MaintenanceImpl::getRange(ReadYourWritesTransaction* ryw, KeyRangeRef kr) const {
	return MaintenanceGetRangeActor(ryw, getKeyRange().begin, kr);
}

// Commit the change to healthZoneKey
// We do not allow more than one zone to be set in maintenance in one transaction
// In addition, if the zoneId now is 'ignoreSSFailuresZoneString',
// which means the data distribution is disabled for storage failures.
// Only clear this specific key is allowed, any other operations will throw error
ACTOR static Future<Optional<std::string>> maintenanceCommitActor(ReadYourWritesTransaction* ryw, KeyRangeRef kr) {
	// read
	ryw->getTransaction().setOption(FDBTransactionOptions::LOCK_AWARE);
	ryw->getTransaction().setOption(FDBTransactionOptions::PRIORITY_SYSTEM_IMMEDIATE);
	Optional<Value> val = wait(ryw->getTransaction().get(healthyZoneKey));
	Optional<std::pair<Key, Version>> healthyZone =
	    val.present() ? decodeHealthyZoneValue(val.get()) : Optional<std::pair<Key, Version>>();

	state RangeMap<Key, std::pair<bool, Optional<Value>>, KeyRangeRef>::Ranges ranges =
	    ryw->getSpecialKeySpaceWriteMap().containedRanges(kr);
	Key zoneId;
	double seconds;
	bool isSet = false;
	// Since maintenance only allows one zone at the same time,
	// if a transaction has more than one set operation on different zone keys,
	// the commit will throw an error
	for (auto iter = ranges.begin(); iter != ranges.end(); ++iter) {
		if (!iter->value().first)
			continue;
		if (iter->value().second.present()) {
			if (isSet)
				return Optional<std::string>(ManagementAPIError::toJsonString(
				    false, "maintenance", "Multiple zones given for maintenance, only one allowed at the same time"));
			isSet = true;
			zoneId = iter->begin().removePrefix(kr.begin);
			seconds = boost::lexical_cast<double>(iter->value().second.get().toString());
		} else {
			// if we already have set operation, then all clear operations will be meaningless, thus skip
			if (!isSet && healthyZone.present() && iter.range().contains(healthyZone.get().first.withPrefix(kr.begin)))
				ryw->getTransaction().clear(healthyZoneKey);
		}
	}

	if (isSet) {
		if (healthyZone.present() && healthyZone.get().first == ignoreSSFailuresZoneString) {
			std::string msg = "Maintenance mode cannot be used while data distribution is disabled for storage "
			                  "server failures.";
			return Optional<std::string>(ManagementAPIError::toJsonString(false, "maintenance", msg));
		} else if (seconds < 0) {
			std::string msg =
			    "The specified maintenance time " + boost::lexical_cast<std::string>(seconds) + " is a negative value";
			return Optional<std::string>(ManagementAPIError::toJsonString(false, "maintenance", msg));
		} else {
			TraceEvent(SevDebug, "SKSMaintenanceSet").detail("ZoneId", zoneId.toString());
			ryw->getTransaction().set(healthyZoneKey,
			                          healthyZoneValue(zoneId,
			                                           ryw->getTransaction().getReadVersion().get() +
			                                               (seconds * CLIENT_KNOBS->CORE_VERSIONSPERSECOND)));
		}
	}
	return Optional<std::string>();
}

Future<Optional<std::string>> MaintenanceImpl::commit(ReadYourWritesTransaction* ryw) {
	return maintenanceCommitActor(ryw, getKeyRange());
}

DataDistributionImpl::DataDistributionImpl(KeyRangeRef kr) : SpecialKeyRangeRWImpl(kr) {}

// Read the system keys dataDistributionModeKey and rebalanceDDIgnoreKey
ACTOR static Future<RangeResult> DataDistributionGetRangeActor(ReadYourWritesTransaction* ryw,
                                                               KeyRef prefix,
                                                               KeyRangeRef kr) {
	state RangeResult result;
	// dataDistributionModeKey
	state Key modeKey = LiteralStringRef("mode").withPrefix(prefix);
	if (kr.contains(modeKey)) {
		auto entry = ryw->getSpecialKeySpaceWriteMap()[modeKey];
		if (ryw->readYourWritesDisabled() || !entry.first) {
			Optional<Value> f = wait(ryw->getTransaction().get(dataDistributionModeKey));
			int mode = -1;
			if (f.present()) {
				mode = BinaryReader::fromStringRef<int>(f.get(), Unversioned());
			}
			result.push_back_deep(result.arena(), KeyValueRef(modeKey, Value(boost::lexical_cast<std::string>(mode))));
		}
	}
	// rebalanceDDIgnoreKey
	state Key rebalanceIgnoredKey = LiteralStringRef("rebalance_ignored").withPrefix(prefix);
	if (kr.contains(rebalanceIgnoredKey)) {
		auto entry = ryw->getSpecialKeySpaceWriteMap()[rebalanceIgnoredKey];
		if (ryw->readYourWritesDisabled() || !entry.first) {
			Optional<Value> f = wait(ryw->getTransaction().get(rebalanceDDIgnoreKey));
			if (f.present()) {
				result.push_back_deep(result.arena(), KeyValueRef(rebalanceIgnoredKey, Value()));
			}
		}
	}
	return rywGetRange(ryw, kr, result);
}

Future<RangeResult> DataDistributionImpl::getRange(ReadYourWritesTransaction* ryw, KeyRangeRef kr) const {
	return DataDistributionGetRangeActor(ryw, getKeyRange().begin, kr);
}

Future<Optional<std::string>> DataDistributionImpl::commit(ReadYourWritesTransaction* ryw) {
	// there are two valid keys in the range
	// <prefix>/mode -> dataDistributionModeKey, the value is only allowed to be set as "0"(disable) or "1"(enable)
	// <prefix>/rebalance_ignored -> rebalanceDDIgnoreKey, value is unused thus empty
	Optional<std::string> msg;
	KeyRangeRef kr = getKeyRange();
	Key modeKey = LiteralStringRef("mode").withPrefix(kr.begin);
	Key rebalanceIgnoredKey = LiteralStringRef("rebalance_ignored").withPrefix(kr.begin);
	auto ranges = ryw->getSpecialKeySpaceWriteMap().containedRanges(kr);
	for (auto iter = ranges.begin(); iter != ranges.end(); ++iter) {
		if (!iter->value().first)
			continue;
		if (iter->value().second.present()) {
			if (iter->range() == singleKeyRange(modeKey)) {
				try {
					int mode = boost::lexical_cast<int>(iter->value().second.get().toString());
					Value modeVal = BinaryWriter::toValue(mode, Unversioned());
					if (mode == 0 || mode == 1)
						ryw->getTransaction().set(dataDistributionModeKey, modeVal);
					else
						msg = ManagementAPIError::toJsonString(false,
						                                       "datadistribution",
						                                       "Please set the value of the data_distribution/mode to "
						                                       "0(disable) or 1(enable), other values are not allowed");
				} catch (boost::bad_lexical_cast& e) {
					msg = ManagementAPIError::toJsonString(false,
					                                       "datadistribution",
					                                       "Invalid datadistribution mode(int): " +
					                                           iter->value().second.get().toString());
				}
			} else if (iter->range() == singleKeyRange(rebalanceIgnoredKey)) {
				if (iter->value().second.get().size())
					msg =
					    ManagementAPIError::toJsonString(false,
					                                     "datadistribution",
					                                     "Value is unused for the data_distribution/rebalance_ignored "
					                                     "key, please set it to an empty value");
				else
					ryw->getTransaction().set(rebalanceDDIgnoreKey, LiteralStringRef("on"));
			} else {
				msg = ManagementAPIError::toJsonString(
				    false,
				    "datadistribution",
				    "Changing invalid keys, please read the documentation to check valid keys in the range");
			}
		} else {
			// clear
			if (iter->range().contains(modeKey))
				ryw->getTransaction().clear(dataDistributionModeKey);
			else if (iter->range().contains(rebalanceIgnoredKey))
				ryw->getTransaction().clear(rebalanceDDIgnoreKey);
		}
	}
	return msg;
}<|MERGE_RESOLUTION|>--- conflicted
+++ resolved
@@ -21,8 +21,6 @@
 #include "boost/lexical_cast.hpp"
 #include "boost/algorithm/string.hpp"
 
-<<<<<<< HEAD
-=======
 #include <time.h>
 #include <msgpack.hpp>
 
@@ -31,7 +29,6 @@
 #include "fdbclient/ActorLineageProfiler.h"
 #include "fdbclient/Knobs.h"
 #include "fdbclient/ProcessInterface.h"
->>>>>>> 15370192
 #include "fdbclient/GlobalConfig.actor.h"
 #include "fdbclient/SpecialKeySpace.actor.h"
 #include "flow/Arena.h"
@@ -1389,13 +1386,8 @@
 // framework within the range specified. The special-key-space getrange
 // function should only be used for informational purposes. All values are
 // returned as strings regardless of their true type.
-<<<<<<< HEAD
-Future<Standalone<RangeResultRef>> GlobalConfigImpl::getRange(ReadYourWritesTransaction* ryw, KeyRangeRef kr) const {
-	Standalone<RangeResultRef> result;
-=======
 Future<RangeResult> GlobalConfigImpl::getRange(ReadYourWritesTransaction* ryw, KeyRangeRef kr) const {
 	RangeResult result;
->>>>>>> 15370192
 
 	auto& globalConfig = GlobalConfig::globalConfig();
 	KeyRangeRef modified =
@@ -1410,12 +1402,9 @@
 			} else if (config->value.type() == typeid(int64_t)) {
 				result.push_back_deep(result.arena(),
 				                      KeyValueRef(prefixedKey, std::to_string(std::any_cast<int64_t>(config->value))));
-<<<<<<< HEAD
-=======
 			} else if (config->value.type() == typeid(bool)) {
 				result.push_back_deep(result.arena(),
 				                      KeyValueRef(prefixedKey, std::to_string(std::any_cast<bool>(config->value))));
->>>>>>> 15370192
 			} else if (config->value.type() == typeid(float)) {
 				result.push_back_deep(result.arena(),
 				                      KeyValueRef(prefixedKey, std::to_string(std::any_cast<float>(config->value))));
@@ -1445,11 +1434,7 @@
 
 	// History should only contain three most recent updates. If it currently
 	// has three items, remove the oldest to make room for a new item.
-<<<<<<< HEAD
-	Standalone<RangeResultRef> history = wait(tr.getRange(globalConfigHistoryKeys, CLIENT_KNOBS->TOO_MANY));
-=======
 	RangeResult history = wait(tr.getRange(globalConfigHistoryKeys, CLIENT_KNOBS->TOO_MANY));
->>>>>>> 15370192
 	constexpr int kGlobalConfigMaxHistorySize = 3;
 	if (history.size() > kGlobalConfigMaxHistorySize - 1) {
 		for (int i = 0; i < history.size() - (kGlobalConfigMaxHistorySize - 1); ++i) {
@@ -1507,7 +1492,6 @@
 // Called when a transaction includes keys in the global configuration special-key-space range.
 Future<Optional<std::string>> GlobalConfigImpl::commit(ReadYourWritesTransaction* ryw) {
 	return globalConfigCommitActor(this, ryw);
-<<<<<<< HEAD
 }
 
 // Marks the range for deletion from global configuration.
@@ -1522,26 +1506,8 @@
 
 TracingOptionsImpl::TracingOptionsImpl(KeyRangeRef kr) : SpecialKeyRangeRWImpl(kr) {}
 
-Future<Standalone<RangeResultRef>> TracingOptionsImpl::getRange(ReadYourWritesTransaction* ryw, KeyRangeRef kr) const {
-	Standalone<RangeResultRef> result;
-=======
-}
-
-// Marks the range for deletion from global configuration.
-void GlobalConfigImpl::clear(ReadYourWritesTransaction* ryw, const KeyRangeRef& range) {
-	ryw->getSpecialKeySpaceWriteMap().insert(range, std::make_pair(true, Optional<Value>()));
-}
-
-// Marks the key for deletion from global configuration.
-void GlobalConfigImpl::clear(ReadYourWritesTransaction* ryw, const KeyRef& key) {
-	ryw->getSpecialKeySpaceWriteMap().insert(key, std::make_pair(true, Optional<Value>()));
-}
-
-TracingOptionsImpl::TracingOptionsImpl(KeyRangeRef kr) : SpecialKeyRangeRWImpl(kr) {}
-
 Future<RangeResult> TracingOptionsImpl::getRange(ReadYourWritesTransaction* ryw, KeyRangeRef kr) const {
 	RangeResult result;
->>>>>>> 15370192
 	for (const auto& option : SpecialKeySpace::getTracingOptions()) {
 		auto key = getKeyRange().begin.withSuffix(option);
 		if (!kr.contains(key)) {
