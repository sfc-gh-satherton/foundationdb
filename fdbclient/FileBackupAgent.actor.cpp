/*
 * FileBackupAgent.actor.cpp
 *
 * This source file is part of the FoundationDB open source project
 *
 * Copyright 2013-2018 Apple Inc. and the FoundationDB project authors
 *
 * Licensed under the Apache License, Version 2.0 (the "License");
 * you may not use this file except in compliance with the License.
 * You may obtain a copy of the License at
 *
 *     http://www.apache.org/licenses/LICENSE-2.0
 *
 * Unless required by applicable law or agreed to in writing, software
 * distributed under the License is distributed on an "AS IS" BASIS,
 * WITHOUT WARRANTIES OR CONDITIONS OF ANY KIND, either express or implied.
 * See the License for the specific language governing permissions and
 * limitations under the License.
 */

#include "fdbclient/BackupAgent.actor.h"
#include "fdbclient/BackupContainer.h"
#include "fdbclient/DatabaseContext.h"
#include "fdbclient/Knobs.h"
#include "fdbclient/ManagementAPI.actor.h"
#include "fdbclient/Status.h"
#include "fdbclient/SystemData.h"
#include "fdbclient/KeyBackedTypes.h"
#include "fdbclient/JsonBuilder.h"

#include <cinttypes>
#include <ctime>
#include <climits>
#include "fdbrpc/IAsyncFile.h"
#include "flow/genericactors.actor.h"
#include "flow/Hash3.h"
#include <numeric>
#include <boost/algorithm/string/split.hpp>
#include <boost/algorithm/string/classification.hpp>
#include <algorithm>

#include "flow/actorcompiler.h" // This must be the last #include.

#define SevFRTestInfo SevVerbose
//#define SevFRTestInfo SevInfo

static std::string boolToYesOrNo(bool val) {
	return val ? std::string("Yes") : std::string("No");
}

static std::string versionToString(Optional<Version> version) {
	if (version.present())
		return std::to_string(version.get());
	else
		return "N/A";
}

static std::string timeStampToString(Optional<int64_t> epochs) {
	if (!epochs.present())
		return "N/A";
	return BackupAgentBase::formatTime(epochs.get());
}

static Future<Optional<int64_t>> getTimestampFromVersion(Optional<Version> ver,
                                                         Reference<ReadYourWritesTransaction> tr) {
	if (!ver.present())
		return Optional<int64_t>();

	return timeKeeperEpochsFromVersion(ver.get(), tr);
}

// Time format :
// <= 59 seconds
// <= 59.99 minutes
// <= 23.99 hours
// N.NN days
std::string secondsToTimeFormat(int64_t seconds) {
	if (seconds >= 86400)
		return format("%.2f day(s)", seconds / 86400.0);
	else if (seconds >= 3600)
		return format("%.2f hour(s)", seconds / 3600.0);
	else if (seconds >= 60)
		return format("%.2f minute(s)", seconds / 60.0);
	else
		return format("%ld second(s)", seconds);
}

const Key FileBackupAgent::keyLastRestorable = LiteralStringRef("last_restorable");

// For convenience
typedef FileBackupAgent::ERestoreState ERestoreState;

StringRef FileBackupAgent::restoreStateText(ERestoreState id) {
	switch (id) {
	case ERestoreState::UNITIALIZED:
		return LiteralStringRef("unitialized");
	case ERestoreState::QUEUED:
		return LiteralStringRef("queued");
	case ERestoreState::STARTING:
		return LiteralStringRef("starting");
	case ERestoreState::RUNNING:
		return LiteralStringRef("running");
	case ERestoreState::COMPLETED:
		return LiteralStringRef("completed");
	case ERestoreState::ABORTED:
		return LiteralStringRef("aborted");
	default:
		return LiteralStringRef("Unknown");
	}
}

Key FileBackupAgent::getPauseKey() {
	FileBackupAgent backupAgent;
	return backupAgent.taskBucket->getPauseKey();
}

ACTOR Future<std::vector<KeyBackedTag>> TagUidMap::getAll_impl(TagUidMap* tagsMap,
                                                               Reference<ReadYourWritesTransaction> tr,
                                                               bool snapshot) {
	state Key prefix = tagsMap->prefix; // Copying it here as tagsMap lifetime is not tied to this actor
	TagMap::PairsType tagPairs = wait(tagsMap->getRange(tr, std::string(), {}, 1e6, snapshot));
	std::vector<KeyBackedTag> results;
	for (auto& p : tagPairs)
		results.push_back(KeyBackedTag(p.first, prefix));
	return results;
}

KeyBackedTag::KeyBackedTag(std::string tagName, StringRef tagMapPrefix)
  : KeyBackedProperty<UidAndAbortedFlagT>(TagUidMap(tagMapPrefix).getProperty(tagName)), tagName(tagName),
    tagMapPrefix(tagMapPrefix) {}

class RestoreConfig : public KeyBackedConfig {
public:
	RestoreConfig(UID uid = UID()) : KeyBackedConfig(fileRestorePrefixRange.begin, uid) {}
	RestoreConfig(Reference<Task> task) : KeyBackedConfig(fileRestorePrefixRange.begin, task) {}

	KeyBackedProperty<ERestoreState> stateEnum() { return configSpace.pack(LiteralStringRef(__FUNCTION__)); }
	Future<StringRef> stateText(Reference<ReadYourWritesTransaction> tr) {
		return map(stateEnum().getD(tr),
		           [](ERestoreState s) -> StringRef { return FileBackupAgent::restoreStateText(s); });
	}
	KeyBackedProperty<Key> addPrefix() { return configSpace.pack(LiteralStringRef(__FUNCTION__)); }
	KeyBackedProperty<Key> removePrefix() { return configSpace.pack(LiteralStringRef(__FUNCTION__)); }
	KeyBackedProperty<bool> onlyAppyMutationLogs() { return configSpace.pack(LiteralStringRef(__FUNCTION__)); }
	KeyBackedProperty<bool> inconsistentSnapshotOnly() { return configSpace.pack(LiteralStringRef(__FUNCTION__)); }
	// XXX: Remove restoreRange() once it is safe to remove. It has been changed to restoreRanges
	KeyBackedProperty<KeyRange> restoreRange() { return configSpace.pack(LiteralStringRef(__FUNCTION__)); }
	KeyBackedProperty<std::vector<KeyRange>> restoreRanges() {
		return configSpace.pack(LiteralStringRef(__FUNCTION__));
	}
	KeyBackedProperty<Key> batchFuture() { return configSpace.pack(LiteralStringRef(__FUNCTION__)); }
	KeyBackedProperty<Version> beginVersion() { return configSpace.pack(LiteralStringRef(__FUNCTION__)); }
	KeyBackedProperty<Version> restoreVersion() { return configSpace.pack(LiteralStringRef(__FUNCTION__)); }
	KeyBackedProperty<Version> firstConsistentVersion() { return configSpace.pack(LiteralStringRef(__FUNCTION__)); }

	KeyBackedProperty<Reference<IBackupContainer>> sourceContainer() {
		return configSpace.pack(LiteralStringRef(__FUNCTION__));
	}
	// Get the source container as a bare URL, without creating a container instance
	KeyBackedProperty<Value> sourceContainerURL() { return configSpace.pack(LiteralStringRef("sourceContainer")); }

	// Total bytes written by all log and range restore tasks.
	KeyBackedBinaryValue<int64_t> bytesWritten() { return configSpace.pack(LiteralStringRef(__FUNCTION__)); }
	// File blocks that have had tasks created for them by the Dispatch task
	KeyBackedBinaryValue<int64_t> filesBlocksDispatched() { return configSpace.pack(LiteralStringRef(__FUNCTION__)); }
	// File blocks whose tasks have finished
	KeyBackedBinaryValue<int64_t> fileBlocksFinished() { return configSpace.pack(LiteralStringRef(__FUNCTION__)); }
	// Total number of files in the fileMap
	KeyBackedBinaryValue<int64_t> fileCount() { return configSpace.pack(LiteralStringRef(__FUNCTION__)); }
	// Total number of file blocks in the fileMap
	KeyBackedBinaryValue<int64_t> fileBlockCount() { return configSpace.pack(LiteralStringRef(__FUNCTION__)); }

	Future<std::vector<KeyRange>> getRestoreRangesOrDefault(Reference<ReadYourWritesTransaction> tr) {
		return getRestoreRangesOrDefault_impl(this, tr);
	}

	ACTOR static Future<std::vector<KeyRange>> getRestoreRangesOrDefault_impl(RestoreConfig* self,
	                                                                          Reference<ReadYourWritesTransaction> tr) {
		state std::vector<KeyRange> ranges = wait(self->restoreRanges().getD(tr));
		if (ranges.empty()) {
			state KeyRange range = wait(self->restoreRange().getD(tr));
			ranges.push_back(range);
		}
		return ranges;
	}

	// Describes a file to load blocks from during restore.  Ordered by version and then fileName to enable
	// incrementally advancing through the map, saving the version and path of the next starting point.
	struct RestoreFile {
		Version version;
		std::string fileName;
		bool isRange; // false for log file
		int64_t blockSize;
		int64_t fileSize;
		Version endVersion; // not meaningful for range files

		Tuple pack() const {
			return Tuple()
			    .append(version)
			    .append(StringRef(fileName))
			    .append(isRange)
			    .append(fileSize)
			    .append(blockSize)
			    .append(endVersion);
		}
		static RestoreFile unpack(Tuple const& t) {
			RestoreFile r;
			int i = 0;
			r.version = t.getInt(i++);
			r.fileName = t.getString(i++).toString();
			r.isRange = t.getInt(i++) != 0;
			r.fileSize = t.getInt(i++);
			r.blockSize = t.getInt(i++);
			r.endVersion = t.getInt(i++);
			return r;
		}
	};

	typedef KeyBackedSet<RestoreFile> FileSetT;
	FileSetT fileSet() { return configSpace.pack(LiteralStringRef(__FUNCTION__)); }

	Future<bool> isRunnable(Reference<ReadYourWritesTransaction> tr) {
		return map(stateEnum().getD(tr), [](ERestoreState s) -> bool {
			return s != ERestoreState::ABORTED && s != ERestoreState::COMPLETED && s != ERestoreState::UNITIALIZED;
		});
	}

	Future<Void> logError(Database cx, Error e, std::string const& details, void* taskInstance = nullptr) {
		if (!uid.isValid()) {
			TraceEvent(SevError, "FileRestoreErrorNoUID").error(e).detail("Description", details);
			return Void();
		}
		TraceEvent t(SevWarn, "FileRestoreError");
		t.error(e)
		    .detail("RestoreUID", uid)
		    .detail("Description", details)
		    .detail("TaskInstance", (uint64_t)taskInstance);
		// key_not_found could happen
		if (e.code() == error_code_key_not_found)
			t.backtrace();

		return updateErrorInfo(cx, e, details);
	}

	Key mutationLogPrefix() { return uidPrefixKey(applyLogKeys.begin, uid); }

	Key applyMutationsMapPrefix() { return uidPrefixKey(applyMutationsKeyVersionMapRange.begin, uid); }

	ACTOR static Future<int64_t> getApplyVersionLag_impl(Reference<ReadYourWritesTransaction> tr, UID uid) {
		// Both of these are snapshot reads
		state Future<Optional<Value>> beginVal = tr->get(uidPrefixKey(applyMutationsBeginRange.begin, uid), true);
		state Future<Optional<Value>> endVal = tr->get(uidPrefixKey(applyMutationsEndRange.begin, uid), true);
		wait(success(beginVal) && success(endVal));

		if (!beginVal.get().present() || !endVal.get().present())
			return 0;

		Version beginVersion = BinaryReader::fromStringRef<Version>(beginVal.get().get(), Unversioned());
		Version endVersion = BinaryReader::fromStringRef<Version>(endVal.get().get(), Unversioned());
		return endVersion - beginVersion;
	}

	Future<int64_t> getApplyVersionLag(Reference<ReadYourWritesTransaction> tr) {
		return getApplyVersionLag_impl(tr, uid);
	}

	void initApplyMutations(Reference<ReadYourWritesTransaction> tr, Key addPrefix, Key removePrefix) {
		// Set these because they have to match the applyMutations values.
		this->addPrefix().set(tr, addPrefix);
		this->removePrefix().set(tr, removePrefix);

		clearApplyMutationsKeys(tr);

		// Initialize add/remove prefix, range version map count and set the map's start key to InvalidVersion
		tr->set(uidPrefixKey(applyMutationsAddPrefixRange.begin, uid), addPrefix);
		tr->set(uidPrefixKey(applyMutationsRemovePrefixRange.begin, uid), removePrefix);
		int64_t startCount = 0;
		tr->set(uidPrefixKey(applyMutationsKeyVersionCountRange.begin, uid), StringRef((uint8_t*)&startCount, 8));
		Key mapStart = uidPrefixKey(applyMutationsKeyVersionMapRange.begin, uid);
		tr->set(mapStart, BinaryWriter::toValue<Version>(invalidVersion, Unversioned()));
	}

	void clearApplyMutationsKeys(Reference<ReadYourWritesTransaction> tr) {
		tr->setOption(FDBTransactionOptions::COMMIT_ON_FIRST_PROXY);

		// Clear add/remove prefix keys
		tr->clear(uidPrefixKey(applyMutationsAddPrefixRange.begin, uid));
		tr->clear(uidPrefixKey(applyMutationsRemovePrefixRange.begin, uid));

		// Clear range version map and count key
		tr->clear(uidPrefixKey(applyMutationsKeyVersionCountRange.begin, uid));
		Key mapStart = uidPrefixKey(applyMutationsKeyVersionMapRange.begin, uid);
		tr->clear(KeyRangeRef(mapStart, strinc(mapStart)));

		// Clear any loaded mutations that have not yet been applied
		Key mutationPrefix = mutationLogPrefix();
		tr->clear(KeyRangeRef(mutationPrefix, strinc(mutationPrefix)));

		// Clear end and begin versions (intentionally in this order)
		tr->clear(uidPrefixKey(applyMutationsEndRange.begin, uid));
		tr->clear(uidPrefixKey(applyMutationsBeginRange.begin, uid));
	}

	void setApplyBeginVersion(Reference<ReadYourWritesTransaction> tr, Version ver) {
		tr->set(uidPrefixKey(applyMutationsBeginRange.begin, uid), BinaryWriter::toValue(ver, Unversioned()));
	}

	Future<Version> getApplyBeginVersion(Reference<ReadYourWritesTransaction> tr) {
		return map(tr->get(uidPrefixKey(applyMutationsBeginRange.begin, uid)),
		           [=](Optional<Value> const& value) -> Version {
			           return value.present() ? BinaryReader::fromStringRef<Version>(value.get(), Unversioned()) : 0;
		           });
	}

	void setApplyEndVersion(Reference<ReadYourWritesTransaction> tr, Version ver) {
		tr->set(uidPrefixKey(applyMutationsEndRange.begin, uid), BinaryWriter::toValue(ver, Unversioned()));
	}

	Future<Version> getApplyEndVersion(Reference<ReadYourWritesTransaction> tr) {
		return map(tr->get(uidPrefixKey(applyMutationsEndRange.begin, uid)),
		           [=](Optional<Value> const& value) -> Version {
			           return value.present() ? BinaryReader::fromStringRef<Version>(value.get(), Unversioned()) : 0;
		           });
	}

	ACTOR static Future<Version> getCurrentVersion_impl(RestoreConfig* self, Reference<ReadYourWritesTransaction> tr) {
		state ERestoreState status = wait(self->stateEnum().getD(tr));
		state Version version = -1;
		if (status == ERestoreState::RUNNING) {
			wait(store(version, self->getApplyBeginVersion(tr)));
		} else if (status == ERestoreState::COMPLETED) {
			wait(store(version, self->restoreVersion().getD(tr)));
		}
		return version;
	}

	Future<Version> getCurrentVersion(Reference<ReadYourWritesTransaction> tr) {
		return getCurrentVersion_impl(this, tr);
	}

	ACTOR static Future<std::string> getProgress_impl(RestoreConfig restore, Reference<ReadYourWritesTransaction> tr);
	Future<std::string> getProgress(Reference<ReadYourWritesTransaction> tr) { return getProgress_impl(*this, tr); }

	ACTOR static Future<std::string> getFullStatus_impl(RestoreConfig restore, Reference<ReadYourWritesTransaction> tr);
	Future<std::string> getFullStatus(Reference<ReadYourWritesTransaction> tr) { return getFullStatus_impl(*this, tr); }
};

typedef RestoreConfig::RestoreFile RestoreFile;

ACTOR Future<std::string> RestoreConfig::getProgress_impl(RestoreConfig restore,
                                                          Reference<ReadYourWritesTransaction> tr) {
	tr->setOption(FDBTransactionOptions::ACCESS_SYSTEM_KEYS);
	tr->setOption(FDBTransactionOptions::LOCK_AWARE);

	state Future<int64_t> fileCount = restore.fileCount().getD(tr);
	state Future<int64_t> fileBlockCount = restore.fileBlockCount().getD(tr);
	state Future<int64_t> fileBlocksDispatched = restore.filesBlocksDispatched().getD(tr);
	state Future<int64_t> fileBlocksFinished = restore.fileBlocksFinished().getD(tr);
	state Future<int64_t> bytesWritten = restore.bytesWritten().getD(tr);
	state Future<StringRef> status = restore.stateText(tr);
	state Future<Version> currentVersion = restore.getCurrentVersion(tr);
	state Future<Version> lag = restore.getApplyVersionLag(tr);
	state Future<Version> firstConsistentVersion = restore.firstConsistentVersion().getD(tr);
	state Future<std::string> tag = restore.tag().getD(tr);
	state Future<std::pair<std::string, Version>> lastError = restore.lastError().getD(tr);

	// restore might no longer be valid after the first wait so make sure it is not needed anymore.
	state UID uid = restore.getUid();
	wait(success(fileCount) && success(fileBlockCount) && success(fileBlocksDispatched) &&
	     success(fileBlocksFinished) && success(bytesWritten) && success(status) && success(currentVersion) &&
	     success(lag) && success(firstConsistentVersion) && success(tag) && success(lastError));

	std::string errstr = "None";
	if (lastError.get().second != 0)
		errstr = format("'%s' %" PRId64 "s ago.\n",
		                lastError.get().first.c_str(),
		                (tr->getReadVersion().get() - lastError.get().second) / CLIENT_KNOBS->CORE_VERSIONSPERSECOND);

	TraceEvent("FileRestoreProgress")
	    .detail("RestoreUID", uid)
	    .detail("Tag", tag.get())
	    .detail("State", status.get().toString())
	    .detail("FileCount", fileCount.get())
	    .detail("FileBlocksFinished", fileBlocksFinished.get())
	    .detail("FileBlocksTotal", fileBlockCount.get())
	    .detail("FileBlocksInProgress", fileBlocksDispatched.get() - fileBlocksFinished.get())
	    .detail("BytesWritten", bytesWritten.get())
	    .detail("CurrentVersion", currentVersion.get())
	    .detail("FirstConsistentVersion", firstConsistentVersion.get())
	    .detail("ApplyLag", lag.get())
	    .detail("TaskInstance", THIS_ADDR);

	return format("Tag: %s  UID: %s  State: %s  Blocks: %lld/%lld  BlocksInProgress: %lld  Files: %lld  BytesWritten: "
	              "%lld  CurrentVersion: %lld FirstConsistentVersion: %lld  ApplyVersionLag: %lld  LastError: %s",
	              tag.get().c_str(),
	              uid.toString().c_str(),
	              status.get().toString().c_str(),
	              fileBlocksFinished.get(),
	              fileBlockCount.get(),
	              fileBlocksDispatched.get() - fileBlocksFinished.get(),
	              fileCount.get(),
	              bytesWritten.get(),
	              currentVersion.get(),
	              firstConsistentVersion.get(),
	              lag.get(),
	              errstr.c_str());
}

ACTOR Future<std::string> RestoreConfig::getFullStatus_impl(RestoreConfig restore,
                                                            Reference<ReadYourWritesTransaction> tr) {
	tr->setOption(FDBTransactionOptions::ACCESS_SYSTEM_KEYS);
	tr->setOption(FDBTransactionOptions::LOCK_AWARE);

	state Future<std::vector<KeyRange>> ranges = restore.getRestoreRangesOrDefault(tr);
	state Future<Key> addPrefix = restore.addPrefix().getD(tr);
	state Future<Key> removePrefix = restore.removePrefix().getD(tr);
	state Future<Key> url = restore.sourceContainerURL().getD(tr);
	state Future<Version> restoreVersion = restore.restoreVersion().getD(tr);
	state Future<std::string> progress = restore.getProgress(tr);

	// restore might no longer be valid after the first wait so make sure it is not needed anymore.
	wait(success(ranges) && success(addPrefix) && success(removePrefix) && success(url) && success(restoreVersion) &&
	     success(progress));

	std::string returnStr;
	returnStr = format("%s  URL: %s", progress.get().c_str(), url.get().toString().c_str());
	for (auto& range : ranges.get()) {
		returnStr += format("  Range: '%s'-'%s'", printable(range.begin).c_str(), printable(range.end).c_str());
	}
	returnStr += format("  AddPrefix: '%s'  RemovePrefix: '%s'  Version: %lld",
	                    printable(addPrefix.get()).c_str(),
	                    printable(removePrefix.get()).c_str(),
	                    restoreVersion.get());
	return returnStr;
}

FileBackupAgent::FileBackupAgent()
  : subspace(Subspace(fileBackupPrefixRange.begin))
    // The other subspaces have logUID -> value
    ,
    config(subspace.get(BackupAgentBase::keyConfig)), lastRestorable(subspace.get(FileBackupAgent::keyLastRestorable)),
    taskBucket(new TaskBucket(subspace.get(BackupAgentBase::keyTasks), true, false, true)),
    futureBucket(new FutureBucket(subspace.get(BackupAgentBase::keyFutures), true, true)) {}

namespace fileBackup {

// Return a block of contiguous padding bytes, growing if needed.
Value makePadding(int size) {
	static Value pad;
	if (pad.size() < size) {
		pad = makeString(size);
		memset(mutateString(pad), '\xff', pad.size());
	}

	return pad.substr(0, size);
}

// File Format handlers.
// Both Range and Log formats are designed to be readable starting at any 1MB boundary
// so they can be read in parallel.
//
// Writer instances must be kept alive while any member actors are in progress.
//
// RangeFileWriter must be used as follows:
//   1 - writeKey(key) the queried key range begin
//   2 - writeKV(k, v) each kv pair to restore
//   3 - writeKey(key) the queried key range end
//
// RangeFileWriter will insert the required padding, header, and extra
// end/begin keys around the 1MB boundaries as needed.
//
// Example:
//   The range a-z is queries and returns c-j which covers 3 blocks.
//   The client code writes keys in this sequence:
//             a c d e f g h i j z
//
//   H = header   P = padding   a...z = keys  v = value | = block boundary
//
//   Encoded file:  H a cv dv ev P | H e ev fv gv hv P | H h hv iv jv z
//   Decoded in blocks yields:
//           Block 1: range [a, e) with kv pairs cv, dv
//           Block 2: range [e, h) with kv pairs ev, fv, gv
//           Block 3: range [h, z) with kv pairs hv, iv, jv
//
//   NOTE: All blocks except for the final block will have one last
//   value which will not be used.  This isn't actually a waste since
//   if the next KV pair wouldn't fit within the block after the value
//   then the space after the final key to the next 1MB boundary would
//   just be padding anyway.
struct RangeFileWriter {
	RangeFileWriter(Reference<IBackupFile> file = Reference<IBackupFile>(), int blockSize = 0)
	  : file(file), blockSize(blockSize), blockEnd(0), fileVersion(BACKUP_AGENT_SNAPSHOT_FILE_VERSION) {}

	// Handles the first block and internal blocks.  Ends current block if needed.
	// The final flag is used in simulation to pad the file's final block to a whole block size
	ACTOR static Future<Void> newBlock(RangeFileWriter* self, int bytesNeeded, bool final = false) {
		// Write padding to finish current block if needed
		int bytesLeft = self->blockEnd - self->file->size();
		if (bytesLeft > 0) {
			state Value paddingFFs = makePadding(bytesLeft);
			wait(self->file->append(paddingFFs.begin(), bytesLeft));
		}

		if (final) {
			ASSERT(g_network->isSimulated());
			return Void();
		}

		// Set new blockEnd
		self->blockEnd += self->blockSize;

		// write Header
		wait(self->file->append((uint8_t*)&self->fileVersion, sizeof(self->fileVersion)));

		// If this is NOT the first block then write duplicate stuff needed from last block
		if (self->blockEnd > self->blockSize) {
			wait(self->file->appendStringRefWithLen(self->lastKey));
			wait(self->file->appendStringRefWithLen(self->lastKey));
			wait(self->file->appendStringRefWithLen(self->lastValue));
		}

		// There must now be room in the current block for bytesNeeded or the block size is too small
		if (self->file->size() + bytesNeeded > self->blockEnd)
			throw backup_bad_block_size();

		return Void();
	}

	// Used in simulation only to create backup file sizes which are an integer multiple of the block size
	Future<Void> padEnd() {
		ASSERT(g_network->isSimulated());
		if (file->size() > 0) {
			return newBlock(this, 0, true);
		}
		return Void();
	}

	// Ends the current block if necessary based on bytesNeeded.
	Future<Void> newBlockIfNeeded(int bytesNeeded) {
		if (file->size() + bytesNeeded > blockEnd)
			return newBlock(this, bytesNeeded);
		return Void();
	}

	// Start a new block if needed, then write the key and value
	ACTOR static Future<Void> writeKV_impl(RangeFileWriter* self, Key k, Value v) {
		int toWrite = sizeof(int32_t) + k.size() + sizeof(int32_t) + v.size();
		wait(self->newBlockIfNeeded(toWrite));
		wait(self->file->appendStringRefWithLen(k));
		wait(self->file->appendStringRefWithLen(v));
		self->lastKey = k;
		self->lastValue = v;
		return Void();
	}

	Future<Void> writeKV(Key k, Value v) { return writeKV_impl(this, k, v); }

	// Write begin key or end key.
	ACTOR static Future<Void> writeKey_impl(RangeFileWriter* self, Key k) {
		int toWrite = sizeof(uint32_t) + k.size();
		wait(self->newBlockIfNeeded(toWrite));
		wait(self->file->appendStringRefWithLen(k));
		return Void();
	}

	Future<Void> writeKey(Key k) { return writeKey_impl(this, k); }

	Reference<IBackupFile> file;
	int blockSize;

private:
	int64_t blockEnd;
	uint32_t fileVersion;
	Key lastKey;
	Key lastValue;
};

ACTOR Future<Standalone<VectorRef<KeyValueRef>>> decodeRangeFileBlock(Reference<IAsyncFile> file,
                                                                      int64_t offset,
                                                                      int len) {
	state Standalone<StringRef> buf = makeString(len);
	int rLen = wait(file->read(mutateString(buf), len, offset));
	if (rLen != len)
		throw restore_bad_read();

	simulateBlobFailure();

	Standalone<VectorRef<KeyValueRef>> results({}, buf.arena());
	state StringRefReader reader(buf, restore_corrupted_data());

	try {
		// Read header, currently only decoding BACKUP_AGENT_SNAPSHOT_FILE_VERSION
		if (reader.consume<int32_t>() != BACKUP_AGENT_SNAPSHOT_FILE_VERSION)
			throw restore_unsupported_file_version();

		// Read begin key, if this fails then block was invalid.
		uint32_t kLen = reader.consumeNetworkUInt32();
		const uint8_t* k = reader.consume(kLen);
		results.push_back(results.arena(), KeyValueRef(KeyRef(k, kLen), ValueRef()));

		// Read kv pairs and end key
		while (1) {
			// Read a key.
			kLen = reader.consumeNetworkUInt32();
			k = reader.consume(kLen);

			// If eof reached or first value len byte is 0xFF then a valid block end was reached.
			if (reader.eof() || *reader.rptr == 0xFF) {
				results.push_back(results.arena(), KeyValueRef(KeyRef(k, kLen), ValueRef()));
				break;
			}

			// Read a value, which must exist or the block is invalid
			uint32_t vLen = reader.consumeNetworkUInt32();
			const uint8_t* v = reader.consume(vLen);
			results.push_back(results.arena(), KeyValueRef(KeyRef(k, kLen), ValueRef(v, vLen)));

			// If eof reached or first byte of next key len is 0xFF then a valid block end was reached.
			if (reader.eof() || *reader.rptr == 0xFF)
				break;
		}

		// Make sure any remaining bytes in the block are 0xFF
		for (auto b : reader.remainder())
			if (b != 0xFF)
				throw restore_corrupted_data_padding();

		return results;

	} catch (Error& e) {
		TraceEvent(SevWarn, "FileRestoreDecodeRangeFileBlockFailed")
		    .error(e)
		    .detail("Filename", file->getFilename())
		    .detail("BlockOffset", offset)
		    .detail("BlockLen", len)
		    .detail("ErrorRelativeOffset", reader.rptr - buf.begin())
		    .detail("ErrorAbsoluteOffset", reader.rptr - buf.begin() + offset);
		throw;
	}
}

// Very simple format compared to KeyRange files.
// Header, [Key, Value]... Key len
struct LogFileWriter {
	LogFileWriter(Reference<IBackupFile> file = Reference<IBackupFile>(), int blockSize = 0)
	  : file(file), blockSize(blockSize), blockEnd(0) {}

	// Start a new block if needed, then write the key and value
	ACTOR static Future<Void> writeKV_impl(LogFileWriter* self, Key k, Value v) {
		// If key and value do not fit in this block, end it and start a new one
		int toWrite = sizeof(int32_t) + k.size() + sizeof(int32_t) + v.size();
		if (self->file->size() + toWrite > self->blockEnd) {
			// Write padding if needed
			int bytesLeft = self->blockEnd - self->file->size();
			if (bytesLeft > 0) {
				state Value paddingFFs = makePadding(bytesLeft);
				wait(self->file->append(paddingFFs.begin(), bytesLeft));
			}

			// Set new blockEnd
			self->blockEnd += self->blockSize;

			// write the block header
			wait(self->file->append((uint8_t*)&BACKUP_AGENT_MLOG_VERSION, sizeof(BACKUP_AGENT_MLOG_VERSION)));
		}

		wait(self->file->appendStringRefWithLen(k));
		wait(self->file->appendStringRefWithLen(v));

		// At this point we should be in whatever the current block is or the block size is too small
		if (self->file->size() > self->blockEnd)
			throw backup_bad_block_size();

		return Void();
	}

	Future<Void> writeKV(Key k, Value v) { return writeKV_impl(this, k, v); }

	Reference<IBackupFile> file;
	int blockSize;

private:
	int64_t blockEnd;
};

ACTOR Future<Standalone<VectorRef<KeyValueRef>>> decodeLogFileBlock(Reference<IAsyncFile> file,
                                                                    int64_t offset,
                                                                    int len) {
	state Standalone<StringRef> buf = makeString(len);
	int rLen = wait(file->read(mutateString(buf), len, offset));
	if (rLen != len)
		throw restore_bad_read();

	Standalone<VectorRef<KeyValueRef>> results({}, buf.arena());
	state StringRefReader reader(buf, restore_corrupted_data());

	try {
		// Read header, currently only decoding version BACKUP_AGENT_MLOG_VERSION
		if (reader.consume<int32_t>() != BACKUP_AGENT_MLOG_VERSION)
			throw restore_unsupported_file_version();

		// Read k/v pairs.  Block ends either at end of last value exactly or with 0xFF as first key len byte.
		while (1) {
			// If eof reached or first key len bytes is 0xFF then end of block was reached.
			if (reader.eof() || *reader.rptr == 0xFF)
				break;

			// Read key and value.  If anything throws then there is a problem.
			uint32_t kLen = reader.consumeNetworkUInt32();
			const uint8_t* k = reader.consume(kLen);
			uint32_t vLen = reader.consumeNetworkUInt32();
			const uint8_t* v = reader.consume(vLen);

			results.push_back(results.arena(), KeyValueRef(KeyRef(k, kLen), ValueRef(v, vLen)));
		}

		// Make sure any remaining bytes in the block are 0xFF
		for (auto b : reader.remainder())
			if (b != 0xFF)
				throw restore_corrupted_data_padding();

		return results;

	} catch (Error& e) {
		TraceEvent(SevWarn, "FileRestoreCorruptLogFileBlock")
		    .error(e)
		    .detail("Filename", file->getFilename())
		    .detail("BlockOffset", offset)
		    .detail("BlockLen", len)
		    .detail("ErrorRelativeOffset", reader.rptr - buf.begin())
		    .detail("ErrorAbsoluteOffset", reader.rptr - buf.begin() + offset);
		throw;
	}
}

ACTOR Future<Void> checkTaskVersion(Database cx, Reference<Task> task, StringRef name, uint32_t version) {
	uint32_t taskVersion = task->getVersion();
	if (taskVersion > version) {
		state Error err = task_invalid_version();

		TraceEvent(SevWarn, "BA_BackupRangeTaskFuncExecute")
		    .detail("TaskVersion", taskVersion)
		    .detail("Name", name)
		    .detail("Version", version);
		if (KeyBackedConfig::TaskParams.uid().exists(task)) {
			std::string msg = format("%s task version `%lu' is greater than supported version `%lu'",
			                         task->params[Task::reservedTaskParamKeyType].toString().c_str(),
			                         (unsigned long)taskVersion,
			                         (unsigned long)version);
			wait(BackupConfig(task).logError(cx, err, msg));
		}

		throw err;
	}

	return Void();
}

ACTOR static Future<Void> abortFiveZeroBackup(FileBackupAgent* backupAgent,
                                              Reference<ReadYourWritesTransaction> tr,
                                              std::string tagName) {
	tr->setOption(FDBTransactionOptions::ACCESS_SYSTEM_KEYS);
	tr->setOption(FDBTransactionOptions::LOCK_AWARE);

	state Subspace tagNames = backupAgent->subspace.get(BackupAgentBase::keyTagName);
	Optional<Value> uidStr = wait(tr->get(tagNames.pack(Key(tagName))));
	if (!uidStr.present()) {
		TraceEvent(SevWarn, "FileBackupAbortIncompatibleBackup_TagNotFound").detail("TagName", tagName.c_str());
		return Void();
	}
	state UID uid = BinaryReader::fromStringRef<UID>(uidStr.get(), Unversioned());

	state Subspace statusSpace = backupAgent->subspace.get(BackupAgentBase::keyStates).get(uid.toString());
	state Subspace globalConfig = backupAgent->subspace.get(BackupAgentBase::keyConfig).get(uid.toString());
	state Subspace newConfigSpace =
	    uidPrefixKey(LiteralStringRef("uid->config/").withPrefix(fileBackupPrefixRange.begin), uid);

	Optional<Value> statusStr = wait(tr->get(statusSpace.pack(FileBackupAgent::keyStateStatus)));
	state EBackupState status =
	    !statusStr.present() ? EBackupState::STATE_NEVERRAN : BackupAgentBase::getState(statusStr.get().toString());

	TraceEvent(SevInfo, "FileBackupAbortIncompatibleBackup")
	    .detail("TagName", tagName.c_str())
	    .detail("Status", BackupAgentBase::getStateText(status));

	// Clear the folder id to prevent future tasks from executing at all
	tr->clear(singleKeyRange(StringRef(globalConfig.pack(FileBackupAgent::keyFolderId))));

	// Clear the mutations logging config and data
	Key configPath = uidPrefixKey(logRangesRange.begin, uid);
	Key logsPath = uidPrefixKey(backupLogKeys.begin, uid);
	tr->clear(KeyRangeRef(configPath, strinc(configPath)));
	tr->clear(KeyRangeRef(logsPath, strinc(logsPath)));

	// Clear the new-style config space
	tr->clear(newConfigSpace.range());

	Key statusKey = StringRef(statusSpace.pack(FileBackupAgent::keyStateStatus));

	// Set old style state key to Aborted if it was Runnable
	if (backupAgent->isRunnable(status))
		tr->set(statusKey, StringRef(FileBackupAgent::getStateText(EBackupState::STATE_ABORTED)));

	return Void();
}

struct AbortFiveZeroBackupTask : TaskFuncBase {
	static StringRef name;
	ACTOR static Future<Void> _finish(Reference<ReadYourWritesTransaction> tr,
	                                  Reference<TaskBucket> taskBucket,
	                                  Reference<FutureBucket> futureBucket,
	                                  Reference<Task> task) {
		state FileBackupAgent backupAgent;
		state std::string tagName = task->params[BackupAgentBase::keyConfigBackupTag].toString();

		TEST(true); // Canceling old backup task

		TraceEvent(SevInfo, "FileBackupCancelOldTask")
		    .detail("Task", task->params[Task::reservedTaskParamKeyType])
		    .detail("TagName", tagName);
		wait(abortFiveZeroBackup(&backupAgent, tr, tagName));

		wait(taskBucket->finish(tr, task));
		return Void();
	}

	StringRef getName() const override {
		TraceEvent(SevError, "FileBackupError")
		    .detail("Cause", "AbortFiveZeroBackupTaskFunc::name() should never be called");
		ASSERT(false);
		return StringRef();
	}

	Future<Void> execute(Database cx,
	                     Reference<TaskBucket> tb,
	                     Reference<FutureBucket> fb,
	                     Reference<Task> task) override {
		return Future<Void>(Void());
	};
	Future<Void> finish(Reference<ReadYourWritesTransaction> tr,
	                    Reference<TaskBucket> tb,
	                    Reference<FutureBucket> fb,
	                    Reference<Task> task) override {
		return _finish(tr, tb, fb, task);
	};
};
StringRef AbortFiveZeroBackupTask::name = LiteralStringRef("abort_legacy_backup");
REGISTER_TASKFUNC(AbortFiveZeroBackupTask);
REGISTER_TASKFUNC_ALIAS(AbortFiveZeroBackupTask, file_backup_diff_logs);
REGISTER_TASKFUNC_ALIAS(AbortFiveZeroBackupTask, file_backup_log_range);
REGISTER_TASKFUNC_ALIAS(AbortFiveZeroBackupTask, file_backup_logs);
REGISTER_TASKFUNC_ALIAS(AbortFiveZeroBackupTask, file_backup_range);
REGISTER_TASKFUNC_ALIAS(AbortFiveZeroBackupTask, file_backup_restorable);
REGISTER_TASKFUNC_ALIAS(AbortFiveZeroBackupTask, file_finish_full_backup);
REGISTER_TASKFUNC_ALIAS(AbortFiveZeroBackupTask, file_finished_full_backup);
REGISTER_TASKFUNC_ALIAS(AbortFiveZeroBackupTask, file_start_full_backup);

ACTOR static Future<Void> abortFiveOneBackup(FileBackupAgent* backupAgent,
                                             Reference<ReadYourWritesTransaction> tr,
                                             std::string tagName) {
	tr->setOption(FDBTransactionOptions::ACCESS_SYSTEM_KEYS);
	tr->setOption(FDBTransactionOptions::LOCK_AWARE);

	state KeyBackedTag tag = makeBackupTag(tagName);
	state UidAndAbortedFlagT current = wait(tag.getOrThrow(tr, false, backup_unneeded()));

	state BackupConfig config(current.first);
	EBackupState status = wait(config.stateEnum().getD(tr, false, EBackupState::STATE_NEVERRAN));

	if (!backupAgent->isRunnable(status)) {
		throw backup_unneeded();
	}

	TraceEvent(SevInfo, "FBA_AbortFileOneBackup")
	    .detail("TagName", tagName.c_str())
	    .detail("Status", BackupAgentBase::getStateText(status));

	// Cancel backup task through tag
	wait(tag.cancel(tr));

	Key configPath = uidPrefixKey(logRangesRange.begin, config.getUid());
	Key logsPath = uidPrefixKey(backupLogKeys.begin, config.getUid());

	tr->clear(KeyRangeRef(configPath, strinc(configPath)));
	tr->clear(KeyRangeRef(logsPath, strinc(logsPath)));

	config.stateEnum().set(tr, EBackupState::STATE_ABORTED);

	return Void();
}

struct AbortFiveOneBackupTask : TaskFuncBase {
	static StringRef name;
	ACTOR static Future<Void> _finish(Reference<ReadYourWritesTransaction> tr,
	                                  Reference<TaskBucket> taskBucket,
	                                  Reference<FutureBucket> futureBucket,
	                                  Reference<Task> task) {
		state FileBackupAgent backupAgent;
		state BackupConfig config(task);
		state std::string tagName = wait(config.tag().getOrThrow(tr));

		TEST(true); // Canceling 5.1 backup task

		TraceEvent(SevInfo, "FileBackupCancelFiveOneTask")
		    .detail("Task", task->params[Task::reservedTaskParamKeyType])
		    .detail("TagName", tagName);
		wait(abortFiveOneBackup(&backupAgent, tr, tagName));

		wait(taskBucket->finish(tr, task));
		return Void();
	}

	StringRef getName() const override {
		TraceEvent(SevError, "FileBackupError")
		    .detail("Cause", "AbortFiveOneBackupTaskFunc::name() should never be called");
		ASSERT(false);
		return StringRef();
	}

	Future<Void> execute(Database cx,
	                     Reference<TaskBucket> tb,
	                     Reference<FutureBucket> fb,
	                     Reference<Task> task) override {
		return Future<Void>(Void());
	};
	Future<Void> finish(Reference<ReadYourWritesTransaction> tr,
	                    Reference<TaskBucket> tb,
	                    Reference<FutureBucket> fb,
	                    Reference<Task> task) override {
		return _finish(tr, tb, fb, task);
	};
};
StringRef AbortFiveOneBackupTask::name = LiteralStringRef("abort_legacy_backup_5.2");
REGISTER_TASKFUNC(AbortFiveOneBackupTask);
REGISTER_TASKFUNC_ALIAS(AbortFiveOneBackupTask, file_backup_write_range);
REGISTER_TASKFUNC_ALIAS(AbortFiveOneBackupTask, file_backup_dispatch_ranges);
REGISTER_TASKFUNC_ALIAS(AbortFiveOneBackupTask, file_backup_write_logs);
REGISTER_TASKFUNC_ALIAS(AbortFiveOneBackupTask, file_backup_erase_logs);
REGISTER_TASKFUNC_ALIAS(AbortFiveOneBackupTask, file_backup_dispatch_logs);
REGISTER_TASKFUNC_ALIAS(AbortFiveOneBackupTask, file_backup_finished);
REGISTER_TASKFUNC_ALIAS(AbortFiveOneBackupTask, file_backup_write_snapshot_manifest);
REGISTER_TASKFUNC_ALIAS(AbortFiveOneBackupTask, file_backup_start);

std::function<void(Reference<Task>)> NOP_SETUP_TASK_FN = [](Reference<Task> task) { /* NOP */ };
ACTOR static Future<Key> addBackupTask(StringRef name,
                                       uint32_t version,
                                       Reference<ReadYourWritesTransaction> tr,
                                       Reference<TaskBucket> taskBucket,
                                       TaskCompletionKey completionKey,
                                       BackupConfig config,
                                       Reference<TaskFuture> waitFor = Reference<TaskFuture>(),
                                       std::function<void(Reference<Task>)> setupTaskFn = NOP_SETUP_TASK_FN,
                                       int priority = 0,
                                       bool setValidation = true) {
	tr->setOption(FDBTransactionOptions::ACCESS_SYSTEM_KEYS);
	tr->setOption(FDBTransactionOptions::LOCK_AWARE);

	Key doneKey = wait(completionKey.get(tr, taskBucket));
	state Reference<Task> task(new Task(name, version, doneKey, priority));

	// Bind backup config to new task
	wait(config.toTask(tr, task, setValidation));

	// Set task specific params
	setupTaskFn(task);

	if (!waitFor) {
		return taskBucket->addTask(tr, task);
	}
	wait(waitFor->onSetAddTask(tr, taskBucket, task));

	return LiteralStringRef("OnSetAddTask");
}

// Clears the backup ID from "backupStartedKey" to pause backup workers.
ACTOR static Future<Void> clearBackupStartID(Reference<ReadYourWritesTransaction> tr, UID backupUid) {
	// If backup worker is not enabled, exit early.
	Optional<Value> started = wait(tr->get(backupStartedKey));
	std::vector<std::pair<UID, Version>> ids;
	if (started.present()) {
		ids = decodeBackupStartedValue(started.get());
	}
	auto it =
	    std::find_if(ids.begin(), ids.end(), [=](const std::pair<UID, Version>& p) { return p.first == backupUid; });
	if (it != ids.end()) {
		ids.erase(it);
	}

	if (ids.empty()) {
		TraceEvent("ClearBackup").detail("BackupID", backupUid);
		tr->clear(backupStartedKey);
	} else {
		tr->set(backupStartedKey, encodeBackupStartedValue(ids));
	}
	return Void();
}

// Backup and Restore taskFunc definitions will inherit from one of the following classes which
// servers to catch and log to the appropriate config any error that execute/finish didn't catch and log.
struct RestoreTaskFuncBase : TaskFuncBase {
	Future<Void> handleError(Database cx, Reference<Task> task, Error const& error) final {
		return RestoreConfig(task).logError(
		    cx,
		    error,
		    format("'%s' on '%s'", error.what(), task->params[Task::reservedTaskParamKeyType].printable().c_str()));
	}
	virtual std::string toString(Reference<Task> task) const { return ""; }
};

struct BackupTaskFuncBase : TaskFuncBase {
	Future<Void> handleError(Database cx, Reference<Task> task, Error const& error) final {
		return BackupConfig(task).logError(
		    cx,
		    error,
		    format("'%s' on '%s'", error.what(), task->params[Task::reservedTaskParamKeyType].printable().c_str()));
	}
	virtual std::string toString(Reference<Task> task) const { return ""; }
};

ACTOR static Future<Standalone<VectorRef<KeyRef>>> getBlockOfShards(Reference<ReadYourWritesTransaction> tr,
                                                                    Key beginKey,
                                                                    Key endKey,
                                                                    int limit) {

	tr->setOption(FDBTransactionOptions::ACCESS_SYSTEM_KEYS);
	tr->setOption(FDBTransactionOptions::LOCK_AWARE);
	state Standalone<VectorRef<KeyRef>> results;
	RangeResult values = wait(tr->getRange(
	    KeyRangeRef(keyAfter(beginKey.withPrefix(keyServersPrefix)), endKey.withPrefix(keyServersPrefix)), limit));

	for (auto& s : values) {
		KeyRef k = s.key.removePrefix(keyServersPrefix);
		results.push_back_deep(results.arena(), k);
	}

	return results;
}

struct BackupRangeTaskFunc : BackupTaskFuncBase {
	static StringRef name;
	static constexpr uint32_t version = 1;

	static struct {
		static TaskParam<Key> beginKey() { return LiteralStringRef(__FUNCTION__); }
		static TaskParam<Key> endKey() { return LiteralStringRef(__FUNCTION__); }
		static TaskParam<bool> addBackupRangeTasks() { return LiteralStringRef(__FUNCTION__); }
	} Params;

	std::string toString(Reference<Task> task) const override {
		return format("beginKey '%s' endKey '%s' addTasks %d",
		              Params.beginKey().get(task).printable().c_str(),
		              Params.endKey().get(task).printable().c_str(),
		              Params.addBackupRangeTasks().get(task));
	}

	StringRef getName() const override { return name; };

	Future<Void> execute(Database cx,
	                     Reference<TaskBucket> tb,
	                     Reference<FutureBucket> fb,
	                     Reference<Task> task) override {
		return _execute(cx, tb, fb, task);
	};
	Future<Void> finish(Reference<ReadYourWritesTransaction> tr,
	                    Reference<TaskBucket> tb,
	                    Reference<FutureBucket> fb,
	                    Reference<Task> task) override {
		return _finish(tr, tb, fb, task);
	};

	// Finish (which flushes/syncs) the file, and then in a single transaction, make some range backup progress durable.
	// This means:
	//  - increment the backup config's range bytes written
	//  - update the range file map
	//  - update the task begin key
	//  - save/extend the task with the new params
	// Returns whether or not the caller should continue executing the task.
	ACTOR static Future<bool> finishRangeFile(Reference<IBackupFile> file,
	                                          Database cx,
	                                          Reference<Task> task,
	                                          Reference<TaskBucket> taskBucket,
	                                          KeyRange range,
	                                          Version version) {
		wait(file->finish());

		// Ignore empty ranges.
		if (range.empty())
			return false;

		state Reference<ReadYourWritesTransaction> tr(new ReadYourWritesTransaction(cx));
		state BackupConfig backup(task);
		state bool usedFile = false;

		// Avoid unnecessary conflict by prevent taskbucket's automatic timeout extension
		// because the following transaction loop extends and updates the task.
		wait(task->extendMutex.take());
		state FlowLock::Releaser releaser(task->extendMutex, 1);

		loop {
			try {
				tr->setOption(FDBTransactionOptions::ACCESS_SYSTEM_KEYS);
				tr->setOption(FDBTransactionOptions::LOCK_AWARE);

				// Update the start key of the task so if this transaction completes but the task then fails
				// when it is restarted it will continue where this execution left off.
				Params.beginKey().set(task, range.end);

				// Save and extend the task with the new begin parameter
				state Version newTimeout = wait(taskBucket->extendTimeout(tr, task, true));

				// Update the range bytes written in the backup config
				backup.rangeBytesWritten().atomicOp(tr, file->size(), MutationRef::AddValue);
				backup.snapshotRangeFileCount().atomicOp(tr, 1, MutationRef::AddValue);

				// See if there is already a file for this key which has an earlier begin, update the map if not.
				Optional<BackupConfig::RangeSlice> s = wait(backup.snapshotRangeFileMap().get(tr, range.end));
				if (!s.present() || s.get().begin >= range.begin) {
					backup.snapshotRangeFileMap().set(
					    tr, range.end, { range.begin, version, file->getFileName(), file->size() });
					usedFile = true;
				}

				wait(tr->commit());
				task->timeoutVersion = newTimeout;
				break;
			} catch (Error& e) {
				wait(tr->onError(e));
			}
		}

		return usedFile;
	}

	ACTOR static Future<Key> addTask(Reference<ReadYourWritesTransaction> tr,
	                                 Reference<TaskBucket> taskBucket,
	                                 Reference<Task> parentTask,
	                                 int priority,
	                                 Key begin,
	                                 Key end,
	                                 TaskCompletionKey completionKey,
	                                 Reference<TaskFuture> waitFor = Reference<TaskFuture>(),
	                                 Version scheduledVersion = invalidVersion) {
		Key key = wait(addBackupTask(
		    BackupRangeTaskFunc::name,
		    BackupRangeTaskFunc::version,
		    tr,
		    taskBucket,
		    completionKey,
		    BackupConfig(parentTask),
		    waitFor,
		    [=](Reference<Task> task) {
			    Params.beginKey().set(task, begin);
			    Params.endKey().set(task, end);
			    Params.addBackupRangeTasks().set(task, false);
			    if (scheduledVersion != invalidVersion)
				    ReservedTaskParams::scheduledVersion().set(task, scheduledVersion);
		    },
		    priority));
		return key;
	}

	ACTOR static Future<Void> _execute(Database cx,
	                                   Reference<TaskBucket> taskBucket,
	                                   Reference<FutureBucket> futureBucket,
	                                   Reference<Task> task) {
		state Reference<FlowLock> lock(new FlowLock(CLIENT_KNOBS->BACKUP_LOCK_BYTES));

		wait(checkTaskVersion(cx, task, BackupRangeTaskFunc::name, BackupRangeTaskFunc::version));

		state Key beginKey = Params.beginKey().get(task);
		state Key endKey = Params.endKey().get(task);

		TraceEvent("FileBackupRangeStart")
		    .suppressFor(60)
		    .detail("BackupUID", BackupConfig(task).getUid())
		    .detail("BeginKey", Params.beginKey().get(task).printable())
		    .detail("EndKey", Params.endKey().get(task).printable())
		    .detail("TaskKey", task->key.printable());

		// When a key range task saves the last chunk of progress and then the executor dies, when the task continues
		// its beginKey and endKey will be equal but there is no work to be done.
		if (beginKey == endKey)
			return Void();

		// Find out if there is a shard boundary in(beginKey, endKey)
		Standalone<VectorRef<KeyRef>> keys = wait(runRYWTransaction(
		    cx, [=](Reference<ReadYourWritesTransaction> tr) { return getBlockOfShards(tr, beginKey, endKey, 1); }));
		if (keys.size() > 0) {
			Params.addBackupRangeTasks().set(task, true);
			return Void();
		}

		// Read everything from beginKey to endKey, write it to an output file, run the output file processor, and
		// then set on_done. If we are still writing after X seconds, end the output file and insert a new backup_range
		// task for the remainder.
		state Reference<IBackupFile> outFile;
		state Version outVersion = invalidVersion;
		state Key lastKey;

		// retrieve kvData
		state PromiseStream<RangeResultWithVersion> results;

		state Future<Void> rc = readCommitted(cx, results, lock, KeyRangeRef(beginKey, endKey), true, true, true);
		state RangeFileWriter rangeFile;
		state BackupConfig backup(task);

		// Don't need to check keepRunning(task) here because we will do that while finishing each output file, but if
		// bc is false then clearly the backup is no longer in progress
		state Reference<IBackupContainer> bc = wait(backup.backupContainer().getD(cx));
		if (!bc) {
			return Void();
		}

		state bool done = false;
		state int64_t nrKeys = 0;

		loop {
			state RangeResultWithVersion values;
			try {
				RangeResultWithVersion _values = waitNext(results.getFuture());
				values = _values;
				lock->release(values.first.expectedSize());
			} catch (Error& e) {
				if (e.code() == error_code_end_of_stream)
					done = true;
				else
					throw;
			}

			// If we've seen a new read version OR hit the end of the stream, then if we were writing a file finish it.
			if (values.second != outVersion || done) {
				if (outFile) {
					TEST(outVersion != invalidVersion); // Backup range task wrote multiple versions
					state Key nextKey = done ? endKey : keyAfter(lastKey);
					wait(rangeFile.writeKey(nextKey));

					if (BUGGIFY) {
						wait(rangeFile.padEnd());
					}

					bool usedFile = wait(
					    finishRangeFile(outFile, cx, task, taskBucket, KeyRangeRef(beginKey, nextKey), outVersion));
					TraceEvent("FileBackupWroteRangeFile")
					    .suppressFor(60)
					    .detail("BackupUID", backup.getUid())
					    .detail("Size", outFile->size())
					    .detail("Keys", nrKeys)
					    .detail("ReadVersion", outVersion)
					    .detail("BeginKey", beginKey.printable())
					    .detail("EndKey", nextKey.printable())
					    .detail("AddedFileToMap", usedFile);

					nrKeys = 0;
					beginKey = nextKey;
				}

				if (done)
					return Void();

				// Start writing a new file after verifying this task should keep running as of a new read version
				// (which must be >= outVersion)
				outVersion = values.second;
				// block size must be at least large enough for 3 max size keys and 2 max size values + overhead so 250k
				// conservatively.
				state int blockSize =
				    BUGGIFY ? deterministicRandom()->randomInt(250e3, 4e6) : CLIENT_KNOBS->BACKUP_RANGEFILE_BLOCK_SIZE;
				state Version snapshotBeginVersion;
				state int64_t snapshotRangeFileCount;

				state Reference<ReadYourWritesTransaction> tr(new ReadYourWritesTransaction(cx));
				loop {
					try {
						tr->setOption(FDBTransactionOptions::ACCESS_SYSTEM_KEYS);
						tr->setOption(FDBTransactionOptions::LOCK_AWARE);

						wait(taskBucket->keepRunning(tr, task) &&
						     storeOrThrow(snapshotBeginVersion, backup.snapshotBeginVersion().get(tr)) &&
						     store(snapshotRangeFileCount, backup.snapshotRangeFileCount().getD(tr)));

						break;
					} catch (Error& e) {
						wait(tr->onError(e));
					}
				}

				Reference<IBackupFile> f =
				    wait(bc->writeRangeFile(snapshotBeginVersion, snapshotRangeFileCount, outVersion, blockSize));
				outFile = f;

				// Initialize range file writer and write begin key
				rangeFile = RangeFileWriter(outFile, blockSize);
				wait(rangeFile.writeKey(beginKey));
			}

			// write kvData to file, update lastKey and key count
			if (values.first.size() != 0) {
				state size_t i = 0;
				for (; i < values.first.size(); ++i) {
					wait(rangeFile.writeKV(values.first[i].key, values.first[i].value));
				}
				lastKey = values.first.back().key;
				nrKeys += values.first.size();
			}
		}
	}

	ACTOR static Future<Void> startBackupRangeInternal(Reference<ReadYourWritesTransaction> tr,
	                                                   Reference<TaskBucket> taskBucket,
	                                                   Reference<FutureBucket> futureBucket,
	                                                   Reference<Task> task,
	                                                   Reference<TaskFuture> onDone) {
		tr->setOption(FDBTransactionOptions::ACCESS_SYSTEM_KEYS);
		tr->setOption(FDBTransactionOptions::LOCK_AWARE);
		state Key nextKey = Params.beginKey().get(task);
		state Key endKey = Params.endKey().get(task);

		state Standalone<VectorRef<KeyRef>> keys =
		    wait(getBlockOfShards(tr, nextKey, endKey, CLIENT_KNOBS->BACKUP_SHARD_TASK_LIMIT));

		std::vector<Future<Key>> addTaskVector;
		for (int idx = 0; idx < keys.size(); ++idx) {
			if (nextKey != keys[idx]) {
				addTaskVector.push_back(addTask(tr,
				                                taskBucket,
				                                task,
				                                task->getPriority(),
				                                nextKey,
				                                keys[idx],
				                                TaskCompletionKey::joinWith(onDone)));
				TraceEvent("FileBackupRangeSplit")
				    .suppressFor(60)
				    .detail("BackupUID", BackupConfig(task).getUid())
				    .detail("BeginKey", Params.beginKey().get(task).printable())
				    .detail("EndKey", Params.endKey().get(task).printable())
				    .detail("SliceBeginKey", nextKey.printable())
				    .detail("SliceEndKey", keys[idx].printable());
			}
			nextKey = keys[idx];
		}

		wait(waitForAll(addTaskVector));

		if (nextKey != endKey) {
			// Add task to cover nextKey to the end, using the priority of the current task
			wait(success(addTask(tr,
			                     taskBucket,
			                     task,
			                     task->getPriority(),
			                     nextKey,
			                     endKey,
			                     TaskCompletionKey::joinWith(onDone),
			                     Reference<TaskFuture>(),
			                     task->getPriority())));
		}

		return Void();
	}

	ACTOR static Future<Void> _finish(Reference<ReadYourWritesTransaction> tr,
	                                  Reference<TaskBucket> taskBucket,
	                                  Reference<FutureBucket> futureBucket,
	                                  Reference<Task> task) {
		state Reference<TaskFuture> taskFuture = futureBucket->unpack(task->params[Task::reservedTaskParamKeyDone]);

		if (Params.addBackupRangeTasks().get(task)) {
			wait(startBackupRangeInternal(tr, taskBucket, futureBucket, task, taskFuture));
		} else {
			wait(taskFuture->set(tr, taskBucket));
		}

		wait(taskBucket->finish(tr, task));

		TraceEvent("FileBackupRangeFinish")
		    .suppressFor(60)
		    .detail("BackupUID", BackupConfig(task).getUid())
		    .detail("BeginKey", Params.beginKey().get(task).printable())
		    .detail("EndKey", Params.endKey().get(task).printable())
		    .detail("TaskKey", task->key.printable());

		return Void();
	}
};
StringRef BackupRangeTaskFunc::name = LiteralStringRef("file_backup_write_range_5.2");
REGISTER_TASKFUNC(BackupRangeTaskFunc);

struct BackupSnapshotDispatchTask : BackupTaskFuncBase {
	static StringRef name;
	static constexpr uint32_t version = 1;

	static struct {
		// Set by Execute, used by Finish
		static TaskParam<int64_t> shardsBehind() { return LiteralStringRef(__FUNCTION__); }
		// Set by Execute, used by Finish
		static TaskParam<bool> snapshotFinished() { return LiteralStringRef(__FUNCTION__); }
		// Set by Execute, used by Finish
		static TaskParam<Version> nextDispatchVersion() { return LiteralStringRef(__FUNCTION__); }
	} Params;

	StringRef getName() const override { return name; };

	Future<Void> execute(Database cx,
	                     Reference<TaskBucket> tb,
	                     Reference<FutureBucket> fb,
	                     Reference<Task> task) override {
		return _execute(cx, tb, fb, task);
	};
	Future<Void> finish(Reference<ReadYourWritesTransaction> tr,
	                    Reference<TaskBucket> tb,
	                    Reference<FutureBucket> fb,
	                    Reference<Task> task) override {
		return _finish(tr, tb, fb, task);
	};

	ACTOR static Future<Key> addTask(Reference<ReadYourWritesTransaction> tr,
	                                 Reference<TaskBucket> taskBucket,
	                                 Reference<Task> parentTask,
	                                 int priority,
	                                 TaskCompletionKey completionKey,
	                                 Reference<TaskFuture> waitFor = Reference<TaskFuture>(),
	                                 Version scheduledVersion = invalidVersion) {
		Key key = wait(addBackupTask(
		    name,
		    version,
		    tr,
		    taskBucket,
		    completionKey,
		    BackupConfig(parentTask),
		    waitFor,
		    [=](Reference<Task> task) {
			    if (scheduledVersion != invalidVersion)
				    ReservedTaskParams::scheduledVersion().set(task, scheduledVersion);
		    },
		    priority));
		return key;
	}

	enum DispatchState { SKIP = 0, DONE = 1, NOT_DONE_MIN = 2 };

	ACTOR static Future<Void> _execute(Database cx,
	                                   Reference<TaskBucket> taskBucket,
	                                   Reference<FutureBucket> futureBucket,
	                                   Reference<Task> task) {
		state Reference<FlowLock> lock(new FlowLock(CLIENT_KNOBS->BACKUP_LOCK_BYTES));
		wait(checkTaskVersion(cx, task, name, version));

		state double startTime = timer();
		state Reference<ReadYourWritesTransaction> tr(new ReadYourWritesTransaction(cx));

		// The shard map will use 3 values classes.  Exactly SKIP, exactly DONE, then any number >= NOT_DONE_MIN which
		// will mean not done. This is to enable an efficient coalesce() call to squash adjacent ranges which are not
		// yet finished to enable efficiently finding random database shards which are not done.
		state int notDoneSequence = NOT_DONE_MIN;
		state KeyRangeMap<int> shardMap(notDoneSequence++, normalKeys.end);
		state Key beginKey = normalKeys.begin;

		// Read all shard boundaries and add them to the map
		loop {
			try {
				tr->setOption(FDBTransactionOptions::ACCESS_SYSTEM_KEYS);
				tr->setOption(FDBTransactionOptions::LOCK_AWARE);

				state Future<Standalone<VectorRef<KeyRef>>> shardBoundaries =
				    getBlockOfShards(tr, beginKey, normalKeys.end, CLIENT_KNOBS->TOO_MANY);
				wait(success(shardBoundaries) && taskBucket->keepRunning(tr, task));

				if (shardBoundaries.get().size() == 0)
					break;

				for (auto& boundary : shardBoundaries.get()) {
					shardMap.rawInsert(boundary, notDoneSequence++);
				}

				beginKey = keyAfter(shardBoundaries.get().back());
				tr->reset();
			} catch (Error& e) {
				wait(tr->onError(e));
			}
		}

		// Read required stuff from backup config
		state BackupConfig config(task);
		state Version recentReadVersion;
		state Version snapshotBeginVersion;
		state Version snapshotTargetEndVersion;
		state int64_t snapshotIntervalSeconds;
		state Optional<Version> latestSnapshotEndVersion;
		state std::vector<KeyRange> backupRanges;
		state Optional<Key> snapshotBatchFutureKey;
		state Reference<TaskFuture> snapshotBatchFuture;
		state Optional<int64_t> snapshotBatchSize;

		tr->reset();
		loop {
			try {
				tr->setOption(FDBTransactionOptions::ACCESS_SYSTEM_KEYS);
				tr->setOption(FDBTransactionOptions::LOCK_AWARE);

				wait(store(snapshotBeginVersion, config.snapshotBeginVersion().getOrThrow(tr)) &&
				     store(snapshotTargetEndVersion, config.snapshotTargetEndVersion().getOrThrow(tr)) &&
				     store(backupRanges, config.backupRanges().getOrThrow(tr)) &&
				     store(snapshotIntervalSeconds, config.snapshotIntervalSeconds().getOrThrow(tr))
				     // The next two parameters are optional
				     && store(snapshotBatchFutureKey, config.snapshotBatchFuture().get(tr)) &&
				     store(snapshotBatchSize, config.snapshotBatchSize().get(tr)) &&
				     store(latestSnapshotEndVersion, config.latestSnapshotEndVersion().get(tr)) &&
				     store(recentReadVersion, tr->getReadVersion()) && taskBucket->keepRunning(tr, task));

				// If the snapshot batch future key does not exist, this is the first execution of this dispatch task so
				//    - create and set the snapshot batch future key
				//    - initialize the batch size to 0
				//    - initialize the target snapshot end version if it is not yet set
				//    - commit
				if (!snapshotBatchFutureKey.present()) {
					snapshotBatchFuture = futureBucket->future(tr);
					config.snapshotBatchFuture().set(tr, snapshotBatchFuture->pack());
					snapshotBatchSize = 0;
					config.snapshotBatchSize().set(tr, snapshotBatchSize.get());

					// The dispatch of this batch can take multiple separate executions if the executor fails
					// so store a completion key for the dispatch finish() to set when dispatching the batch is done.
					state TaskCompletionKey dispatchCompletionKey = TaskCompletionKey::joinWith(snapshotBatchFuture);
					// this is a bad hack - but flow doesn't work well with lambda functions and caputring
					// state variables...
					auto cfg = &config;
					auto tx = &tr;
					wait(map(dispatchCompletionKey.get(tr, taskBucket), [cfg, tx](Key const& k) {
						cfg->snapshotBatchDispatchDoneKey().set(*tx, k);
						return Void();
					}));
					wait(tr->commit());
				} else {
					ASSERT(snapshotBatchSize.present());
					// Batch future key exists in the config so create future from it
					snapshotBatchFuture = makeReference<TaskFuture>(futureBucket, snapshotBatchFutureKey.get());
				}

				break;
			} catch (Error& e) {
				wait(tr->onError(e));
			}
		}

		// Read all dispatched ranges
		state std::vector<std::pair<Key, bool>> dispatchBoundaries;
		tr->reset();
		beginKey = normalKeys.begin;
		loop {
			try {
				tr->setOption(FDBTransactionOptions::ACCESS_SYSTEM_KEYS);
				tr->setOption(FDBTransactionOptions::LOCK_AWARE);

				state Future<std::vector<std::pair<Key, bool>>> bounds = config.snapshotRangeDispatchMap().getRange(
				    tr, beginKey, keyAfter(normalKeys.end), CLIENT_KNOBS->TOO_MANY);
				wait(success(bounds) && taskBucket->keepRunning(tr, task) &&
				     store(recentReadVersion, tr->getReadVersion()));

				if (bounds.get().empty())
					break;

				dispatchBoundaries.reserve(dispatchBoundaries.size() + bounds.get().size());
				dispatchBoundaries.insert(dispatchBoundaries.end(), bounds.get().begin(), bounds.get().end());

				beginKey = keyAfter(bounds.get().back().first);
				tr->reset();
			} catch (Error& e) {
				wait(tr->onError(e));
			}
		}

		// The next few sections involve combining the results above.  Yields are used after operations
		// that could have operated on many thousands of things and in loops which could have many
		// thousands of iterations.
		// Declare some common iterators which must be state vars and will be used multiple times.
		state int i;
		state RangeMap<Key, int, KeyRangeRef>::iterator iShard;
		state RangeMap<Key, int, KeyRangeRef>::iterator iShardEnd;

		// Set anything inside a dispatched range to DONE.
		// Also ensure that the boundary value are true, false, [true, false]...
		if (dispatchBoundaries.size() > 0) {
			state bool lastValue = false;
			state Key lastKey;
			for (i = 0; i < dispatchBoundaries.size(); ++i) {
				const std::pair<Key, bool>& boundary = dispatchBoundaries[i];

				// Values must alternate
				ASSERT(boundary.second == !lastValue);

				// If this was the end of a dispatched range
				if (!boundary.second) {
					// Ensure that the dispatched boundaries exist AND set all shard ranges in the dispatched range to
					// DONE.
					RangeMap<Key, int, KeyRangeRef>::Ranges shardRanges =
					    shardMap.modify(KeyRangeRef(lastKey, boundary.first));
					iShard = shardRanges.begin();
					iShardEnd = shardRanges.end();
					for (; iShard != iShardEnd; ++iShard) {
						iShard->value() = DONE;
						wait(yield());
					}
				}
				lastValue = dispatchBoundaries[i].second;
				lastKey = dispatchBoundaries[i].first;

				wait(yield());
			}
			ASSERT(lastValue == false);
		}

		// Set anything outside the backup ranges to SKIP.  We can use insert() here instead of modify()
		// because it's OK to delete shard boundaries in the skipped ranges.
		if (backupRanges.size() > 0) {
			shardMap.insert(KeyRangeRef(normalKeys.begin, backupRanges.front().begin), SKIP);
			wait(yield());

			for (i = 0; i < backupRanges.size() - 1; ++i) {
				shardMap.insert(KeyRangeRef(backupRanges[i].end, backupRanges[i + 1].begin), SKIP);
				wait(yield());
			}

			shardMap.insert(KeyRangeRef(backupRanges.back().end, normalKeys.end), SKIP);
			wait(yield());
		}

		state int countShardsDone = 0;
		state int countShardsNotDone = 0;

		// Scan through the shard map, counting the DONE and NOT_DONE shards.
		RangeMap<Key, int, KeyRangeRef>::Ranges shardRanges = shardMap.ranges();
		iShard = shardRanges.begin();
		iShardEnd = shardRanges.end();
		for (; iShard != iShardEnd; ++iShard) {
			if (iShard->value() == DONE) {
				++countShardsDone;
			} else if (iShard->value() >= NOT_DONE_MIN)
				++countShardsNotDone;

			wait(yield());
		}

		// Coalesce the shard map to make random selection below more efficient.
		shardMap.coalesce(normalKeys);
		wait(yield());

		// In this context "all" refers to all of the shards relevant for this particular backup
		state int countAllShards = countShardsDone + countShardsNotDone;

		if (countShardsNotDone == 0) {
			TraceEvent("FileBackupSnapshotDispatchFinished")
			    .detail("BackupUID", config.getUid())
			    .detail("AllShards", countAllShards)
			    .detail("ShardsDone", countShardsDone)
			    .detail("ShardsNotDone", countShardsNotDone)
			    .detail("SnapshotBeginVersion", snapshotBeginVersion)
			    .detail("SnapshotTargetEndVersion", snapshotTargetEndVersion)
			    .detail("CurrentVersion", recentReadVersion)
			    .detail("SnapshotIntervalSeconds", snapshotIntervalSeconds);
			Params.snapshotFinished().set(task, true);
			return Void();
		}

		// Decide when the next snapshot dispatch should run.
		state Version nextDispatchVersion;

		// In simulation, use snapshot interval / 5 to ensure multiple dispatches run
		// Otherwise, use the knob for the number of seconds between snapshot dispatch tasks.
		if (g_network->isSimulated())
			nextDispatchVersion =
			    recentReadVersion + CLIENT_KNOBS->CORE_VERSIONSPERSECOND * (snapshotIntervalSeconds / 5.0);
		else
			nextDispatchVersion = recentReadVersion + CLIENT_KNOBS->CORE_VERSIONSPERSECOND *
			                                              CLIENT_KNOBS->BACKUP_SNAPSHOT_DISPATCH_INTERVAL_SEC;

		// If nextDispatchVersion is greater than snapshotTargetEndVersion (which could be in the past) then just use
		// the greater of recentReadVersion or snapshotTargetEndVersion.  Any range tasks created in this dispatch will
		// be scheduled at a random time between recentReadVersion and nextDispatchVersion,
		// so nextDispatchVersion shouldn't be less than recentReadVersion.
		if (nextDispatchVersion > snapshotTargetEndVersion)
			nextDispatchVersion = std::max(recentReadVersion, snapshotTargetEndVersion);

		Params.nextDispatchVersion().set(task, nextDispatchVersion);

		// Calculate number of shards that should be done before the next interval end
		// timeElapsed is between 0 and 1 and represents what portion of the shards we should have completed by now
		double timeElapsed;
		Version snapshotScheduledVersionInterval = snapshotTargetEndVersion - snapshotBeginVersion;
		if (snapshotTargetEndVersion > snapshotBeginVersion)
			timeElapsed = std::min(
			    1.0, (double)(nextDispatchVersion - snapshotBeginVersion) / (snapshotScheduledVersionInterval));
		else
			timeElapsed = 1.0;

		state int countExpectedShardsDone = countAllShards * timeElapsed;
		state int countShardsToDispatch = std::max<int>(0, countExpectedShardsDone - countShardsDone);

		// Calculate the number of shards that would have been dispatched by a normal (on-schedule)
		// BackupSnapshotDispatchTask given the dispatch window and the start and expected-end versions of the current
		// snapshot.
		int64_t dispatchWindow = nextDispatchVersion - recentReadVersion;

		// If the scheduled snapshot interval is 0 (such as for initial, as-fast-as-possible snapshot) then all shards
		// are considered late
		int countShardsExpectedPerNormalWindow;
		if (snapshotScheduledVersionInterval == 0) {
			countShardsExpectedPerNormalWindow = 0;
		} else {
			// A dispatchWindow of 0 means the target end version is <= now which also results in all shards being
			// considered late
			countShardsExpectedPerNormalWindow =
			    (double(dispatchWindow) / snapshotScheduledVersionInterval) * countAllShards;
		}

		// The number of shards 'behind' the snapshot is the count of how may additional shards beyond normal are being
		// dispatched, if any.
		int countShardsBehind =
		    std::max<int64_t>(0, countShardsToDispatch + snapshotBatchSize.get() - countShardsExpectedPerNormalWindow);
		Params.shardsBehind().set(task, countShardsBehind);

		TraceEvent("FileBackupSnapshotDispatchStats")
		    .detail("BackupUID", config.getUid())
		    .detail("AllShards", countAllShards)
		    .detail("ShardsDone", countShardsDone)
		    .detail("ShardsNotDone", countShardsNotDone)
		    .detail("ExpectedShardsDone", countExpectedShardsDone)
		    .detail("ShardsToDispatch", countShardsToDispatch)
		    .detail("ShardsBehind", countShardsBehind)
		    .detail("SnapshotBeginVersion", snapshotBeginVersion)
		    .detail("SnapshotTargetEndVersion", snapshotTargetEndVersion)
		    .detail("NextDispatchVersion", nextDispatchVersion)
		    .detail("CurrentVersion", recentReadVersion)
		    .detail("TimeElapsed", timeElapsed)
		    .detail("SnapshotIntervalSeconds", snapshotIntervalSeconds);

		// Dispatch random shards to catch up to the expected progress
		while (countShardsToDispatch > 0) {
			// First select ranges to add
			state std::vector<KeyRange> rangesToAdd;

			// Limit number of tasks added per transaction
			int taskBatchSize = BUGGIFY ? deterministicRandom()->randomInt(1, countShardsToDispatch + 1)
			                            : CLIENT_KNOBS->BACKUP_DISPATCH_ADDTASK_SIZE;
			int added = 0;

			while (countShardsToDispatch > 0 && added < taskBatchSize && shardMap.size() > 0) {
				// Get a random range.
				auto it = shardMap.randomRange();
				// Find a NOT_DONE range and add it to rangesToAdd
				while (1) {
					if (it->value() >= NOT_DONE_MIN) {
						rangesToAdd.push_back(it->range());
						it->value() = DONE;
						shardMap.coalesce(Key(it->begin()));
						++added;
						++countShardsDone;
						--countShardsToDispatch;
						--countShardsNotDone;
						break;
					}
					if (it->end() == shardMap.mapEnd)
						break;
					++it;
				}
			}

			state int64_t oldBatchSize = snapshotBatchSize.get();
			state int64_t newBatchSize = oldBatchSize + rangesToAdd.size();

			// Now add the selected ranges in a single transaction.
			tr->reset();
			loop {
				try {
					TraceEvent("FileBackupSnapshotDispatchAddingTasks")
					    .suppressFor(2)
					    .detail("TasksToAdd", rangesToAdd.size())
					    .detail("NewBatchSize", newBatchSize);

					tr->setOption(FDBTransactionOptions::ACCESS_SYSTEM_KEYS);
					tr->setOption(FDBTransactionOptions::LOCK_AWARE);

					// For each range, make sure it isn't set in the dispatched range map.
					state std::vector<Future<Optional<bool>>> beginReads;
					state std::vector<Future<Optional<bool>>> endReads;

					for (auto& range : rangesToAdd) {
						beginReads.push_back(config.snapshotRangeDispatchMap().get(tr, range.begin));
						endReads.push_back(config.snapshotRangeDispatchMap().get(tr, range.end));
					}

					wait(store(snapshotBatchSize.get(), config.snapshotBatchSize().getOrThrow(tr)) &&
					     waitForAll(beginReads) && waitForAll(endReads) && taskBucket->keepRunning(tr, task));

					// Snapshot batch size should be either oldBatchSize or newBatchSize. If new, this transaction is
					// already done.
					if (snapshotBatchSize.get() == newBatchSize) {
						break;
					} else {
						ASSERT(snapshotBatchSize.get() == oldBatchSize);
						config.snapshotBatchSize().set(tr, newBatchSize);
						snapshotBatchSize = newBatchSize;
						config.snapshotDispatchLastShardsBehind().set(tr, Params.shardsBehind().get(task));
						config.snapshotDispatchLastVersion().set(tr, tr->getReadVersion().get());
					}

					state std::vector<Future<Void>> addTaskFutures;

					for (i = 0; i < beginReads.size(); ++i) {
						KeyRange& range = rangesToAdd[i];

						// This loop might have made changes to begin or end boundaries in a prior
						// iteration.  If so, the updated values exist in the RYW cache so re-read both entries.
						Optional<bool> beginValue = config.snapshotRangeDispatchMap().get(tr, range.begin).get();
						Optional<bool> endValue = config.snapshotRangeDispatchMap().get(tr, range.end).get();

						ASSERT(!beginValue.present() || !endValue.present() || beginValue != endValue);

						// If begin is present, it must be a range end so value must be false
						// If end is present, it must be a range begin so value must be true
						if ((!beginValue.present() || !beginValue.get()) && (!endValue.present() || endValue.get())) {
							if (beginValue.present()) {
								config.snapshotRangeDispatchMap().erase(tr, range.begin);
							} else {
								config.snapshotRangeDispatchMap().set(tr, range.begin, true);
							}
							if (endValue.present()) {
								config.snapshotRangeDispatchMap().erase(tr, range.end);
							} else {
								config.snapshotRangeDispatchMap().set(tr, range.end, false);
							}

							Version scheduledVersion = invalidVersion;
							// If the next dispatch version is in the future, choose a random version at which to start
							// the new task.
							if (nextDispatchVersion > recentReadVersion)
								scheduledVersion = recentReadVersion + deterministicRandom()->random01() *
								                                           (nextDispatchVersion - recentReadVersion);

							// Range tasks during the initial snapshot should run at a higher priority
							int priority = latestSnapshotEndVersion.present() ? 0 : 1;
							addTaskFutures.push_back(
							    success(BackupRangeTaskFunc::addTask(tr,
							                                         taskBucket,
							                                         task,
							                                         priority,
							                                         range.begin,
							                                         range.end,
							                                         TaskCompletionKey::joinWith(snapshotBatchFuture),
							                                         Reference<TaskFuture>(),
							                                         scheduledVersion)));

							TraceEvent("FileBackupSnapshotRangeDispatched")
							    .suppressFor(2)
							    .detail("BackupUID", config.getUid())
							    .detail("CurrentVersion", recentReadVersion)
							    .detail("ScheduledVersion", scheduledVersion)
							    .detail("BeginKey", range.begin.printable())
							    .detail("EndKey", range.end.printable());
						} else {
							// This shouldn't happen because if the transaction was already done or if another execution
							// of this task is making progress it should have been detected above.
							ASSERT(false);
						}
					}

					wait(waitForAll(addTaskFutures));
					wait(tr->commit());
					break;
				} catch (Error& e) {
					wait(tr->onError(e));
				}
			}
		}

		if (countShardsNotDone == 0) {
			TraceEvent("FileBackupSnapshotDispatchFinished")
			    .detail("BackupUID", config.getUid())
			    .detail("AllShards", countAllShards)
			    .detail("ShardsDone", countShardsDone)
			    .detail("ShardsNotDone", countShardsNotDone)
			    .detail("SnapshotBeginVersion", snapshotBeginVersion)
			    .detail("SnapshotTargetEndVersion", snapshotTargetEndVersion)
			    .detail("CurrentVersion", recentReadVersion)
			    .detail("SnapshotIntervalSeconds", snapshotIntervalSeconds)
			    .detail("DispatchTimeSeconds", timer() - startTime);
			Params.snapshotFinished().set(task, true);
		}

		return Void();
	}

	// This function is just a wrapper for BackupSnapshotManifest::addTask() which is defined below.
	// The BackupSnapshotDispatchTask and BackupSnapshotManifest tasks reference each other so in order to keep their
	// execute and finish phases defined together inside their class definitions this wrapper is declared here but
	// defined after BackupSnapshotManifest is defined.
	static Future<Key> addSnapshotManifestTask(Reference<ReadYourWritesTransaction> tr,
	                                           Reference<TaskBucket> taskBucket,
	                                           Reference<Task> parentTask,
	                                           TaskCompletionKey completionKey,
	                                           Reference<TaskFuture> waitFor = Reference<TaskFuture>());

	ACTOR static Future<Void> _finish(Reference<ReadYourWritesTransaction> tr,
	                                  Reference<TaskBucket> taskBucket,
	                                  Reference<FutureBucket> futureBucket,
	                                  Reference<Task> task) {
		state BackupConfig config(task);

		// Get the batch future and dispatch done keys, then clear them.
		state Key snapshotBatchFutureKey;
		state Key snapshotBatchDispatchDoneKey;

		wait(store(snapshotBatchFutureKey, config.snapshotBatchFuture().getOrThrow(tr)) &&
		     store(snapshotBatchDispatchDoneKey, config.snapshotBatchDispatchDoneKey().getOrThrow(tr)));

		state Reference<TaskFuture> snapshotBatchFuture = futureBucket->unpack(snapshotBatchFutureKey);
		state Reference<TaskFuture> snapshotBatchDispatchDoneFuture =
		    futureBucket->unpack(snapshotBatchDispatchDoneKey);
		config.snapshotBatchFuture().clear(tr);
		config.snapshotBatchDispatchDoneKey().clear(tr);
		config.snapshotBatchSize().clear(tr);

		// Update shardsBehind here again in case the execute phase did not actually have to create any shard tasks
		config.snapshotDispatchLastShardsBehind().set(tr, Params.shardsBehind().getOrDefault(task, 0));
		config.snapshotDispatchLastVersion().set(tr, tr->getReadVersion().get());

		state Reference<TaskFuture> snapshotFinishedFuture = task->getDoneFuture(futureBucket);

		// If the snapshot is finished, the next task is to write a snapshot manifest, otherwise it's another snapshot
		// dispatch task. In either case, the task should wait for snapshotBatchFuture. The snapshot done key, passed to
		// the current task, is also passed on.
		if (Params.snapshotFinished().getOrDefault(task, false)) {
			wait(success(addSnapshotManifestTask(
			    tr, taskBucket, task, TaskCompletionKey::signal(snapshotFinishedFuture), snapshotBatchFuture)));
		} else {
			wait(success(addTask(tr,
			                     taskBucket,
			                     task,
			                     1,
			                     TaskCompletionKey::signal(snapshotFinishedFuture),
			                     snapshotBatchFuture,
			                     Params.nextDispatchVersion().get(task))));
		}

		// This snapshot batch is finished, so set the batch done future.
		wait(snapshotBatchDispatchDoneFuture->set(tr, taskBucket));

		wait(taskBucket->finish(tr, task));

		return Void();
	}
};
StringRef BackupSnapshotDispatchTask::name = LiteralStringRef("file_backup_dispatch_ranges_5.2");
REGISTER_TASKFUNC(BackupSnapshotDispatchTask);

struct BackupLogRangeTaskFunc : BackupTaskFuncBase {
	static StringRef name;
	static constexpr uint32_t version = 1;

	static struct {
		static TaskParam<bool> addBackupLogRangeTasks() { return LiteralStringRef(__FUNCTION__); }
		static TaskParam<int64_t> fileSize() { return LiteralStringRef(__FUNCTION__); }
		static TaskParam<Version> beginVersion() { return LiteralStringRef(__FUNCTION__); }
		static TaskParam<Version> endVersion() { return LiteralStringRef(__FUNCTION__); }
	} Params;

	StringRef getName() const override { return name; };

	Future<Void> execute(Database cx,
	                     Reference<TaskBucket> tb,
	                     Reference<FutureBucket> fb,
	                     Reference<Task> task) override {
		return _execute(cx, tb, fb, task);
	};
	Future<Void> finish(Reference<ReadYourWritesTransaction> tr,
	                    Reference<TaskBucket> tb,
	                    Reference<FutureBucket> fb,
	                    Reference<Task> task) override {
		return _finish(tr, tb, fb, task);
	};

	ACTOR static Future<Void> _execute(Database cx,
	                                   Reference<TaskBucket> taskBucket,
	                                   Reference<FutureBucket> futureBucket,
	                                   Reference<Task> task) {
		state Reference<FlowLock> lock(new FlowLock(CLIENT_KNOBS->BACKUP_LOCK_BYTES));

		wait(checkTaskVersion(cx, task, BackupLogRangeTaskFunc::name, BackupLogRangeTaskFunc::version));

		state Version beginVersion = Params.beginVersion().get(task);
		state Version endVersion = Params.endVersion().get(task);

		state BackupConfig config(task);
		state Reference<IBackupContainer> bc;

		state Reference<ReadYourWritesTransaction> tr(new ReadYourWritesTransaction(cx));
		loop {
			tr->setOption(FDBTransactionOptions::ACCESS_SYSTEM_KEYS);
			tr->setOption(FDBTransactionOptions::LOCK_AWARE);
			// Wait for the read version to pass endVersion
			try {
				wait(taskBucket->keepRunning(tr, task));

				if (!bc) {
					// Backup container must be present if we're still here
					Reference<IBackupContainer> _bc = wait(config.backupContainer().getOrThrow(tr));
					bc = _bc;
				}

				Version currentVersion = tr->getReadVersion().get();
				if (endVersion < currentVersion)
					break;

				wait(delay(std::max(CLIENT_KNOBS->BACKUP_RANGE_MINWAIT,
				                    (double)(endVersion - currentVersion) / CLIENT_KNOBS->CORE_VERSIONSPERSECOND)));
				tr->reset();
			} catch (Error& e) {
				wait(tr->onError(e));
			}
		}

		Key destUidValue = wait(config.destUidValue().getOrThrow(tr));

		// Get the set of key ranges that hold mutations for (beginVersion, endVersion).  They will be queried in
		// parallel below and there is a limit on how many we want to process in a single BackupLogRangeTask so if that
		// limit is exceeded then set the addBackupLogRangeTasks boolean in Params and stop, signalling the finish()
		// step to break up the (beginVersion, endVersion) range into smaller intervals which are then processed by
		// individual BackupLogRangeTasks.
		state Standalone<VectorRef<KeyRangeRef>> ranges = getLogRanges(beginVersion, endVersion, destUidValue);
		if (ranges.size() > CLIENT_KNOBS->BACKUP_MAX_LOG_RANGES) {
			Params.addBackupLogRangeTasks().set(task, true);
			return Void();
		}

		// Block size must be at least large enough for 1 max size key, 1 max size value, and overhead, so
		// conservatively 125k.
		state int blockSize =
		    BUGGIFY ? deterministicRandom()->randomInt(125e3, 4e6) : CLIENT_KNOBS->BACKUP_LOGFILE_BLOCK_SIZE;
		state Reference<IBackupFile> outFile = wait(bc->writeLogFile(beginVersion, endVersion, blockSize));
		state LogFileWriter logFile(outFile, blockSize);

		// Query all key ranges covering (beginVersion, endVersion) in parallel, writing their results to the results
		// promise stream as they are received.  Note that this means the records read from the results stream are not
		// likely to be in increasing Version order.
		state PromiseStream<RangeResultWithVersion> results;
		state std::vector<Future<Void>> rc;

		for (auto& range : ranges) {
			rc.push_back(readCommitted(cx, results, lock, range, false, true, true));
		}

		state Future<Void> sendEOS = map(errorOr(waitForAll(rc)), [=](ErrorOr<Void> const& result) {
			if (result.isError())
				results.sendError(result.getError());
			else
				results.sendError(end_of_stream());
			return Void();
		});

		state Version lastVersion;
		try {
			loop {
				state RangeResultWithVersion r = waitNext(results.getFuture());
				lock->release(r.first.expectedSize());

				state int i = 0;
				for (; i < r.first.size(); ++i) {
					// Remove the backupLogPrefix + UID bytes from the key
					wait(logFile.writeKV(r.first[i].key.substr(backupLogPrefixBytes + 16), r.first[i].value));
					lastVersion = r.second;
				}
			}
		} catch (Error& e) {
			if (e.code() == error_code_actor_cancelled)
				throw;

			if (e.code() != error_code_end_of_stream) {
				state Error err = e;
				wait(config.logError(cx, err, format("Failed to write to file `%s'", outFile->getFileName().c_str())));
				throw err;
			}
		}

		// Make sure this task is still alive, if it's not then the data read above could be incomplete.
		wait(taskBucket->keepRunning(cx, task));

		wait(outFile->finish());

		TraceEvent("FileBackupWroteLogFile")
		    .suppressFor(60)
		    .detail("BackupUID", config.getUid())
		    .detail("Size", outFile->size())
		    .detail("BeginVersion", beginVersion)
		    .detail("EndVersion", endVersion)
		    .detail("LastReadVersion", lastVersion);

		Params.fileSize().set(task, outFile->size());

		return Void();
	}

	ACTOR static Future<Key> addTask(Reference<ReadYourWritesTransaction> tr,
	                                 Reference<TaskBucket> taskBucket,
	                                 Reference<Task> parentTask,
	                                 int priority,
	                                 Version beginVersion,
	                                 Version endVersion,
	                                 TaskCompletionKey completionKey,
	                                 Reference<TaskFuture> waitFor = Reference<TaskFuture>()) {
		Key key = wait(addBackupTask(
		    BackupLogRangeTaskFunc::name,
		    BackupLogRangeTaskFunc::version,
		    tr,
		    taskBucket,
		    completionKey,
		    BackupConfig(parentTask),
		    waitFor,
		    [=](Reference<Task> task) {
			    Params.beginVersion().set(task, beginVersion);
			    Params.endVersion().set(task, endVersion);
			    Params.addBackupLogRangeTasks().set(task, false);
		    },
		    priority));
		return key;
	}

	ACTOR static Future<Void> startBackupLogRangeInternal(Reference<ReadYourWritesTransaction> tr,
	                                                      Reference<TaskBucket> taskBucket,
	                                                      Reference<FutureBucket> futureBucket,
	                                                      Reference<Task> task,
	                                                      Reference<TaskFuture> taskFuture,
	                                                      Version beginVersion,
	                                                      Version endVersion) {
		tr->setOption(FDBTransactionOptions::ACCESS_SYSTEM_KEYS);
		tr->setOption(FDBTransactionOptions::LOCK_AWARE);

		std::vector<Future<Key>> addTaskVector;
		int tasks = 0;
		for (int64_t vblock = beginVersion / CLIENT_KNOBS->LOG_RANGE_BLOCK_SIZE;
		     vblock < (endVersion + CLIENT_KNOBS->LOG_RANGE_BLOCK_SIZE - 1) / CLIENT_KNOBS->LOG_RANGE_BLOCK_SIZE;
		     vblock += CLIENT_KNOBS->BACKUP_MAX_LOG_RANGES) {
			Version bv = std::max(beginVersion, vblock * CLIENT_KNOBS->LOG_RANGE_BLOCK_SIZE);

			if (tasks >= CLIENT_KNOBS->BACKUP_SHARD_TASK_LIMIT) {
				addTaskVector.push_back(addTask(tr,
				                                taskBucket,
				                                task,
				                                task->getPriority(),
				                                bv,
				                                endVersion,
				                                TaskCompletionKey::joinWith(taskFuture)));
				break;
			}

			Version ev = std::min(endVersion,
			                      (vblock + CLIENT_KNOBS->BACKUP_MAX_LOG_RANGES) * CLIENT_KNOBS->LOG_RANGE_BLOCK_SIZE);
			addTaskVector.push_back(
			    addTask(tr, taskBucket, task, task->getPriority(), bv, ev, TaskCompletionKey::joinWith(taskFuture)));
			tasks++;
		}

		wait(waitForAll(addTaskVector));

		return Void();
	}

	ACTOR static Future<Void> _finish(Reference<ReadYourWritesTransaction> tr,
	                                  Reference<TaskBucket> taskBucket,
	                                  Reference<FutureBucket> futureBucket,
	                                  Reference<Task> task) {
		state Version beginVersion = Params.beginVersion().get(task);
		state Version endVersion = Params.endVersion().get(task);
		state Reference<TaskFuture> taskFuture = futureBucket->unpack(task->params[Task::reservedTaskParamKeyDone]);
		state BackupConfig config(task);

		if (Params.fileSize().exists(task)) {
			config.logBytesWritten().atomicOp(tr, Params.fileSize().get(task), MutationRef::AddValue);
		}

		if (Params.addBackupLogRangeTasks().get(task)) {
			wait(startBackupLogRangeInternal(tr, taskBucket, futureBucket, task, taskFuture, beginVersion, endVersion));
		} else {
			wait(taskFuture->set(tr, taskBucket));
		}

		wait(taskBucket->finish(tr, task));
		return Void();
	}
};

StringRef BackupLogRangeTaskFunc::name = LiteralStringRef("file_backup_write_logs_5.2");
REGISTER_TASKFUNC(BackupLogRangeTaskFunc);

// This task stopped being used in 6.2, however the code remains here to handle upgrades.
struct EraseLogRangeTaskFunc : BackupTaskFuncBase {
	static StringRef name;
	static constexpr uint32_t version = 1;
	StringRef getName() const override { return name; };

	static struct {
		static TaskParam<Version> beginVersion() { return LiteralStringRef(__FUNCTION__); }
		static TaskParam<Version> endVersion() { return LiteralStringRef(__FUNCTION__); }
		static TaskParam<Key> destUidValue() { return LiteralStringRef(__FUNCTION__); }
	} Params;

	ACTOR static Future<Key> addTask(Reference<ReadYourWritesTransaction> tr,
	                                 Reference<TaskBucket> taskBucket,
	                                 UID logUid,
	                                 TaskCompletionKey completionKey,
	                                 Key destUidValue,
	                                 Version endVersion = 0,
	                                 Reference<TaskFuture> waitFor = Reference<TaskFuture>()) {
		Key key = wait(addBackupTask(
		    EraseLogRangeTaskFunc::name,
		    EraseLogRangeTaskFunc::version,
		    tr,
		    taskBucket,
		    completionKey,
		    BackupConfig(logUid),
		    waitFor,
		    [=](Reference<Task> task) {
			    Params.beginVersion().set(task, 1); // FIXME: remove in 6.X, only needed for 5.2 backward compatibility
			    Params.endVersion().set(task, endVersion);
			    Params.destUidValue().set(task, destUidValue);
		    },
		    0,
		    false));

		return key;
	}

	ACTOR static Future<Void> _finish(Reference<ReadYourWritesTransaction> tr,
	                                  Reference<TaskBucket> taskBucket,
	                                  Reference<FutureBucket> futureBucket,
	                                  Reference<Task> task) {
		state Reference<TaskFuture> taskFuture = futureBucket->unpack(task->params[Task::reservedTaskParamKeyDone]);

		wait(checkTaskVersion(tr->getDatabase(), task, EraseLogRangeTaskFunc::name, EraseLogRangeTaskFunc::version));

		state Version endVersion = Params.endVersion().get(task);
		state Key destUidValue = Params.destUidValue().get(task);

		state BackupConfig config(task);
		state Key logUidValue = config.getUidAsKey();

		wait(taskFuture->set(tr, taskBucket) && taskBucket->finish(tr, task) &&
		     eraseLogData(
		         tr, logUidValue, destUidValue, endVersion != 0 ? Optional<Version>(endVersion) : Optional<Version>()));

		return Void();
	}

	Future<Void> execute(Database cx,
	                     Reference<TaskBucket> tb,
	                     Reference<FutureBucket> fb,
	                     Reference<Task> task) override {
		return Void();
	};
	Future<Void> finish(Reference<ReadYourWritesTransaction> tr,
	                    Reference<TaskBucket> tb,
	                    Reference<FutureBucket> fb,
	                    Reference<Task> task) override {
		return _finish(tr, tb, fb, task);
	};
};
StringRef EraseLogRangeTaskFunc::name = LiteralStringRef("file_backup_erase_logs_5.2");
REGISTER_TASKFUNC(EraseLogRangeTaskFunc);

struct BackupLogsDispatchTask : BackupTaskFuncBase {
	static StringRef name;
	static constexpr uint32_t version = 1;

	static struct {
		static TaskParam<Version> prevBeginVersion() { return LiteralStringRef(__FUNCTION__); }
		static TaskParam<Version> beginVersion() { return LiteralStringRef(__FUNCTION__); }
	} Params;

	ACTOR static Future<Void> _finish(Reference<ReadYourWritesTransaction> tr,
	                                  Reference<TaskBucket> taskBucket,
	                                  Reference<FutureBucket> futureBucket,
	                                  Reference<Task> task) {
		wait(checkTaskVersion(tr->getDatabase(), task, BackupLogsDispatchTask::name, BackupLogsDispatchTask::version));

		tr->setOption(FDBTransactionOptions::ACCESS_SYSTEM_KEYS);
		tr->setOption(FDBTransactionOptions::LOCK_AWARE);

		state Reference<TaskFuture> onDone = task->getDoneFuture(futureBucket);
		state Version prevBeginVersion = Params.prevBeginVersion().get(task);
		state Version beginVersion = Params.beginVersion().get(task);
		state BackupConfig config(task);
		config.latestLogEndVersion().set(tr, beginVersion);

		state bool stopWhenDone;
		state Optional<Version> restorableVersion;
		state EBackupState backupState;
		state Optional<std::string> tag;
		state Optional<Version> latestSnapshotEndVersion;
		state Optional<bool> partitionedLog;

		wait(store(stopWhenDone, config.stopWhenDone().getOrThrow(tr)) &&
		     store(restorableVersion, config.getLatestRestorableVersion(tr)) &&
		     store(backupState, config.stateEnum().getOrThrow(tr)) && store(tag, config.tag().get(tr)) &&
		     store(latestSnapshotEndVersion, config.latestSnapshotEndVersion().get(tr)) &&
		     store(partitionedLog, config.partitionedLogEnabled().get(tr)));

		// If restorable, update the last restorable version for this tag
		if (restorableVersion.present() && tag.present()) {
			FileBackupAgent().setLastRestorable(tr, StringRef(tag.get()), restorableVersion.get());
		}

		// If the backup is restorable but the state is not differential then set state to differential
		if (restorableVersion.present() && backupState != EBackupState::STATE_RUNNING_DIFFERENTIAL)
			config.stateEnum().set(tr, EBackupState::STATE_RUNNING_DIFFERENTIAL);

		// If stopWhenDone is set and there is a restorable version, set the done future and do not create further
		// tasks.
		if (stopWhenDone && restorableVersion.present()) {
			wait(onDone->set(tr, taskBucket) && taskBucket->finish(tr, task));

			TraceEvent("FileBackupLogsDispatchDone")
			    .detail("BackupUID", config.getUid())
			    .detail("BeginVersion", beginVersion)
			    .detail("RestorableVersion", restorableVersion.orDefault(-1));

			return Void();
		}

		state Version endVersion = std::max<Version>(tr->getReadVersion().get() + 1,
		                                             beginVersion + (CLIENT_KNOBS->BACKUP_MAX_LOG_RANGES - 1) *
		                                                                CLIENT_KNOBS->LOG_RANGE_BLOCK_SIZE);

		TraceEvent("FileBackupLogDispatch")
		    .suppressFor(60)
		    .detail("BeginVersion", beginVersion)
		    .detail("EndVersion", endVersion)
		    .detail("RestorableVersion", restorableVersion.orDefault(-1));

		state Reference<TaskFuture> logDispatchBatchFuture = futureBucket->future(tr);

		// If a snapshot has ended for this backup then mutations are higher priority to reduce backup lag
		state int priority = latestSnapshotEndVersion.present() ? 1 : 0;

		if (!partitionedLog.present() || !partitionedLog.get()) {
			// Add the initial log range task to read/copy the mutations and the next logs dispatch task which will run
			// after this batch is done
			wait(success(BackupLogRangeTaskFunc::addTask(tr,
			                                             taskBucket,
			                                             task,
			                                             priority,
			                                             beginVersion,
			                                             endVersion,
			                                             TaskCompletionKey::joinWith(logDispatchBatchFuture))));
			wait(success(BackupLogsDispatchTask::addTask(tr,
			                                             taskBucket,
			                                             task,
			                                             priority,
			                                             beginVersion,
			                                             endVersion,
			                                             TaskCompletionKey::signal(onDone),
			                                             logDispatchBatchFuture)));

			// Do not erase at the first time
			if (prevBeginVersion > 0) {
				state Key destUidValue = wait(config.destUidValue().getOrThrow(tr));
				wait(eraseLogData(tr, config.getUidAsKey(), destUidValue, Optional<Version>(beginVersion)));
			}
		} else {
			// Skip mutation copy and erase backup mutations. Just check back periodically.
			Version scheduledVersion = tr->getReadVersion().get() +
			                           CLIENT_KNOBS->BACKUP_POLL_PROGRESS_SECONDS * CLIENT_KNOBS->VERSIONS_PER_SECOND;
			wait(success(BackupLogsDispatchTask::addTask(tr,
			                                             taskBucket,
			                                             task,
			                                             1,
			                                             beginVersion,
			                                             endVersion,
			                                             TaskCompletionKey::signal(onDone),
			                                             Reference<TaskFuture>(),
			                                             scheduledVersion)));
		}

		wait(taskBucket->finish(tr, task));

		TraceEvent("FileBackupLogsDispatchContinuing")
		    .suppressFor(60)
		    .detail("BackupUID", config.getUid())
		    .detail("BeginVersion", beginVersion)
		    .detail("EndVersion", endVersion);

		return Void();
	}

	ACTOR static Future<Key> addTask(Reference<ReadYourWritesTransaction> tr,
	                                 Reference<TaskBucket> taskBucket,
	                                 Reference<Task> parentTask,
	                                 int priority,
	                                 Version prevBeginVersion,
	                                 Version beginVersion,
	                                 TaskCompletionKey completionKey,
	                                 Reference<TaskFuture> waitFor = Reference<TaskFuture>(),
	                                 Version scheduledVersion = invalidVersion) {
		Key key = wait(addBackupTask(
		    BackupLogsDispatchTask::name,
		    BackupLogsDispatchTask::version,
		    tr,
		    taskBucket,
		    completionKey,
		    BackupConfig(parentTask),
		    waitFor,
		    [=](Reference<Task> task) {
			    Params.prevBeginVersion().set(task, prevBeginVersion);
			    Params.beginVersion().set(task, beginVersion);
			    if (scheduledVersion != invalidVersion) {
				    ReservedTaskParams::scheduledVersion().set(task, scheduledVersion);
			    }
		    },
		    priority));
		return key;
	}

	StringRef getName() const override { return name; };

	Future<Void> execute(Database cx,
	                     Reference<TaskBucket> tb,
	                     Reference<FutureBucket> fb,
	                     Reference<Task> task) override {
		return Void();
	};
	Future<Void> finish(Reference<ReadYourWritesTransaction> tr,
	                    Reference<TaskBucket> tb,
	                    Reference<FutureBucket> fb,
	                    Reference<Task> task) override {
		return _finish(tr, tb, fb, task);
	};
};
StringRef BackupLogsDispatchTask::name = LiteralStringRef("file_backup_dispatch_logs_5.2");
REGISTER_TASKFUNC(BackupLogsDispatchTask);

struct FileBackupFinishedTask : BackupTaskFuncBase {
	static StringRef name;
	static constexpr uint32_t version = 1;

	StringRef getName() const override { return name; };

	ACTOR static Future<Void> _finish(Reference<ReadYourWritesTransaction> tr,
	                                  Reference<TaskBucket> taskBucket,
	                                  Reference<FutureBucket> futureBucket,
	                                  Reference<Task> task) {
		wait(checkTaskVersion(tr->getDatabase(), task, FileBackupFinishedTask::name, FileBackupFinishedTask::version));

		state BackupConfig backup(task);
		state UID uid = backup.getUid();

		tr->setOption(FDBTransactionOptions::COMMIT_ON_FIRST_PROXY);
		state Key destUidValue = wait(backup.destUidValue().getOrThrow(tr));

		wait(eraseLogData(tr, backup.getUidAsKey(), destUidValue) && clearBackupStartID(tr, uid));

		backup.stateEnum().set(tr, EBackupState::STATE_COMPLETED);

		wait(taskBucket->finish(tr, task));

		TraceEvent("FileBackupFinished").detail("BackupUID", uid);

		return Void();
	}

	ACTOR static Future<Key> addTask(Reference<ReadYourWritesTransaction> tr,
	                                 Reference<TaskBucket> taskBucket,
	                                 Reference<Task> parentTask,
	                                 TaskCompletionKey completionKey,
	                                 Reference<TaskFuture> waitFor = Reference<TaskFuture>()) {
		Key key = wait(addBackupTask(FileBackupFinishedTask::name,
		                             FileBackupFinishedTask::version,
		                             tr,
		                             taskBucket,
		                             completionKey,
		                             BackupConfig(parentTask),
		                             waitFor));
		return key;
	}

	Future<Void> execute(Database cx,
	                     Reference<TaskBucket> tb,
	                     Reference<FutureBucket> fb,
	                     Reference<Task> task) override {
		return Void();
	};
	Future<Void> finish(Reference<ReadYourWritesTransaction> tr,
	                    Reference<TaskBucket> tb,
	                    Reference<FutureBucket> fb,
	                    Reference<Task> task) override {
		return _finish(tr, tb, fb, task);
	};
};
StringRef FileBackupFinishedTask::name = LiteralStringRef("file_backup_finished_5.2");
REGISTER_TASKFUNC(FileBackupFinishedTask);

struct BackupSnapshotManifest : BackupTaskFuncBase {
	static StringRef name;
	static constexpr uint32_t version = 1;
	static struct {
		static TaskParam<Version> endVersion() { return LiteralStringRef(__FUNCTION__); }
	} Params;

	ACTOR static Future<Void> _execute(Database cx,
	                                   Reference<TaskBucket> taskBucket,
	                                   Reference<FutureBucket> futureBucket,
	                                   Reference<Task> task) {
		state BackupConfig config(task);
		state Reference<IBackupContainer> bc;

		state Reference<ReadYourWritesTransaction> tr(new ReadYourWritesTransaction(cx));

		// Read the entire range file map into memory, then walk it backwards from its last entry to produce a list of
		// non overlapping key range files
		state std::map<Key, BackupConfig::RangeSlice> localmap;
		state Key startKey;
		state int batchSize = BUGGIFY ? 1 : 1000000;

		loop {
			try {
				tr->setOption(FDBTransactionOptions::ACCESS_SYSTEM_KEYS);
				tr->setOption(FDBTransactionOptions::LOCK_AWARE);

				wait(taskBucket->keepRunning(tr, task));

				if (!bc) {
					// Backup container must be present if we're still here
					wait(store(bc, config.backupContainer().getOrThrow(tr)));
				}

				BackupConfig::RangeFileMapT::PairsType rangeresults =
				    wait(config.snapshotRangeFileMap().getRange(tr, startKey, {}, batchSize));

				for (auto& p : rangeresults) {
					localmap.insert(p);
				}

				if (rangeresults.size() < batchSize)
					break;

				startKey = keyAfter(rangeresults.back().first);
				tr->reset();
			} catch (Error& e) {
				wait(tr->onError(e));
			}
		}

		std::vector<std::string> files;
		std::vector<std::pair<Key, Key>> beginEndKeys;
		state Version maxVer = 0;
		state Version minVer = std::numeric_limits<Version>::max();
		state int64_t totalBytes = 0;

		if (!localmap.empty()) {
			// Get iterator that points to greatest key, start there.
			auto ri = localmap.rbegin();
			auto i = (++ri).base();

			while (1) {
				const BackupConfig::RangeSlice& r = i->second;

				// Add file to final file list
				files.push_back(r.fileName);

				// Add (beginKey, endKey) pairs to the list
				beginEndKeys.emplace_back(i->second.begin, i->first);

				// Update version range seen
				if (r.version < minVer)
					minVer = r.version;
				if (r.version > maxVer)
					maxVer = r.version;

				// Update total bytes counted.
				totalBytes += r.fileSize;

				// Jump to file that either ends where this file begins or has the greatest end that is less than
				// the begin of this file.  In other words find the map key that is <= begin of this file.  To do this
				// find the first end strictly greater than begin and then back up one.
				i = localmap.upper_bound(i->second.begin);
				// If we get begin then we're done, there are no more ranges that end at or before the last file's begin
				if (i == localmap.begin())
					break;
				--i;
			}
		}

		Params.endVersion().set(task, maxVer);
		wait(bc->writeKeyspaceSnapshotFile(files, beginEndKeys, totalBytes));

		TraceEvent(SevInfo, "FileBackupWroteSnapshotManifest")
		    .detail("BackupUID", config.getUid())
		    .detail("BeginVersion", minVer)
		    .detail("EndVersion", maxVer)
		    .detail("TotalBytes", totalBytes);

		return Void();
	}

	ACTOR static Future<Void> _finish(Reference<ReadYourWritesTransaction> tr,
	                                  Reference<TaskBucket> taskBucket,
	                                  Reference<FutureBucket> futureBucket,
	                                  Reference<Task> task) {
		wait(checkTaskVersion(tr->getDatabase(), task, BackupSnapshotManifest::name, BackupSnapshotManifest::version));

		state BackupConfig config(task);

		// Set the latest snapshot end version, which was set during the execute phase
		config.latestSnapshotEndVersion().set(tr, Params.endVersion().get(task));

		state bool stopWhenDone;
		state EBackupState backupState;
		state Optional<Version> restorableVersion;
		state Optional<Version> firstSnapshotEndVersion;
		state Optional<std::string> tag;

		wait(store(stopWhenDone, config.stopWhenDone().getOrThrow(tr)) &&
		     store(backupState, config.stateEnum().getOrThrow(tr)) &&
		     store(restorableVersion, config.getLatestRestorableVersion(tr)) &&
		     store(firstSnapshotEndVersion, config.firstSnapshotEndVersion().get(tr)) &&
		     store(tag, config.tag().get(tr)));

		// If restorable, update the last restorable version for this tag
		if (restorableVersion.present() && tag.present()) {
			FileBackupAgent().setLastRestorable(tr, StringRef(tag.get()), restorableVersion.get());
		}

		if (!firstSnapshotEndVersion.present()) {
			config.firstSnapshotEndVersion().set(tr, Params.endVersion().get(task));
		}

		// If the backup is restorable and the state isn't differential the set state to differential
		if (restorableVersion.present() && backupState != EBackupState::STATE_RUNNING_DIFFERENTIAL)
			config.stateEnum().set(tr, EBackupState::STATE_RUNNING_DIFFERENTIAL);

		// Unless we are to stop, start the next snapshot using the default interval
		Reference<TaskFuture> snapshotDoneFuture = task->getDoneFuture(futureBucket);
		if (!stopWhenDone) {
			wait(config.initNewSnapshot(tr) &&
			     success(BackupSnapshotDispatchTask::addTask(
			         tr, taskBucket, task, 1, TaskCompletionKey::signal(snapshotDoneFuture))));
		} else {
			// Set the done future as the snapshot is now complete.
			wait(snapshotDoneFuture->set(tr, taskBucket));
		}

		wait(taskBucket->finish(tr, task));
		return Void();
	}

	ACTOR static Future<Key> addTask(Reference<ReadYourWritesTransaction> tr,
	                                 Reference<TaskBucket> taskBucket,
	                                 Reference<Task> parentTask,
	                                 TaskCompletionKey completionKey,
	                                 Reference<TaskFuture> waitFor = Reference<TaskFuture>()) {
		Key key = wait(addBackupTask(BackupSnapshotManifest::name,
		                             BackupSnapshotManifest::version,
		                             tr,
		                             taskBucket,
		                             completionKey,
		                             BackupConfig(parentTask),
		                             waitFor,
		                             NOP_SETUP_TASK_FN,
		                             1));
		return key;
	}

	StringRef getName() const override { return name; };

	Future<Void> execute(Database cx,
	                     Reference<TaskBucket> tb,
	                     Reference<FutureBucket> fb,
	                     Reference<Task> task) override {
		return _execute(cx, tb, fb, task);
	};
	Future<Void> finish(Reference<ReadYourWritesTransaction> tr,
	                    Reference<TaskBucket> tb,
	                    Reference<FutureBucket> fb,
	                    Reference<Task> task) override {
		return _finish(tr, tb, fb, task);
	};
};
StringRef BackupSnapshotManifest::name = LiteralStringRef("file_backup_write_snapshot_manifest_5.2");
REGISTER_TASKFUNC(BackupSnapshotManifest);

Future<Key> BackupSnapshotDispatchTask::addSnapshotManifestTask(Reference<ReadYourWritesTransaction> tr,
                                                                Reference<TaskBucket> taskBucket,
                                                                Reference<Task> parentTask,
                                                                TaskCompletionKey completionKey,
                                                                Reference<TaskFuture> waitFor) {
	return BackupSnapshotManifest::addTask(tr, taskBucket, parentTask, completionKey, waitFor);
}

struct StartFullBackupTaskFunc : BackupTaskFuncBase {
	static StringRef name;
	static constexpr uint32_t version = 1;

	static struct {
		static TaskParam<Version> beginVersion() { return LiteralStringRef(__FUNCTION__); }
	} Params;

	ACTOR static Future<Void> _execute(Database cx,
	                                   Reference<TaskBucket> taskBucket,
	                                   Reference<FutureBucket> futureBucket,
	                                   Reference<Task> task) {
		wait(checkTaskVersion(cx, task, StartFullBackupTaskFunc::name, StartFullBackupTaskFunc::version));

		state Reference<ReadYourWritesTransaction> tr(new ReadYourWritesTransaction(cx));
		loop {
			try {
				tr->setOption(FDBTransactionOptions::ACCESS_SYSTEM_KEYS);
				tr->setOption(FDBTransactionOptions::LOCK_AWARE);
				Version startVersion = wait(tr->getReadVersion());

				Params.beginVersion().set(task, startVersion);
				break;
			} catch (Error& e) {
				wait(tr->onError(e));
			}
		}

		// Check if backup worker is enabled
		DatabaseConfiguration dbConfig = wait(getDatabaseConfiguration(cx));
		state bool backupWorkerEnabled = dbConfig.backupWorkerEnabled;
		if (!backupWorkerEnabled) {
			wait(success(changeConfig(cx, "backup_worker_enabled:=1", true)));
			backupWorkerEnabled = true;
		}

		// Set the "backupStartedKey" and wait for all backup worker started
		tr->reset();
		state BackupConfig config(task);
		loop {
			state Future<Void> watchFuture;
			try {
				tr->setOption(FDBTransactionOptions::ACCESS_SYSTEM_KEYS);
				tr->setOption(FDBTransactionOptions::LOCK_AWARE);
				state Future<Void> keepRunning = taskBucket->keepRunning(tr, task);

				state Future<Optional<Value>> started = tr->get(backupStartedKey);
				state Future<Optional<Value>> taskStarted = tr->get(config.allWorkerStarted().key);
				state Future<Optional<bool>> partitionedLog = config.partitionedLogEnabled().get(tr);
				wait(success(started) && success(taskStarted) && success(partitionedLog));

				if (!partitionedLog.get().present() || !partitionedLog.get().get()) {
					return Void(); // Skip if not using partitioned logs
				}

				std::vector<std::pair<UID, Version>> ids;
				if (started.get().present()) {
					ids = decodeBackupStartedValue(started.get().get());
				}
				const UID uid = config.getUid();
				auto it = std::find_if(
				    ids.begin(), ids.end(), [uid](const std::pair<UID, Version>& p) { return p.first == uid; });
				if (it == ids.end()) {
					ids.emplace_back(uid, Params.beginVersion().get(task));
				} else {
					Params.beginVersion().set(task, it->second);
				}

				tr->set(backupStartedKey, encodeBackupStartedValue(ids));
				if (backupWorkerEnabled) {
					config.backupWorkerEnabled().set(tr, true);
				}

				// The task may be restarted. Set the watch if started key has NOT been set.
				if (!taskStarted.get().present()) {
					watchFuture = tr->watch(config.allWorkerStarted().key);
				}

				wait(keepRunning);
				wait(tr->commit());
				if (!taskStarted.get().present()) {
					wait(watchFuture);
				}
				return Void();
			} catch (Error& e) {
				wait(tr->onError(e));
			}
		}
	}

	ACTOR static Future<Void> _finish(Reference<ReadYourWritesTransaction> tr,
	                                  Reference<TaskBucket> taskBucket,
	                                  Reference<FutureBucket> futureBucket,
	                                  Reference<Task> task) {
		state BackupConfig config(task);
		state Version beginVersion = Params.beginVersion().get(task);

		state Future<std::vector<KeyRange>> backupRangesFuture = config.backupRanges().getOrThrow(tr);
		state Future<Key> destUidValueFuture = config.destUidValue().getOrThrow(tr);
		state Future<Optional<bool>> partitionedLog = config.partitionedLogEnabled().get(tr);
		state Future<Optional<bool>> incrementalBackupOnly = config.incrementalBackupOnly().get(tr);
		wait(success(backupRangesFuture) && success(destUidValueFuture) && success(partitionedLog) &&
		     success(incrementalBackupOnly));
		std::vector<KeyRange> backupRanges = backupRangesFuture.get();
		Key destUidValue = destUidValueFuture.get();

		// Start logging the mutations for the specified ranges of the tag if needed
		if (!partitionedLog.get().present() || !partitionedLog.get().get()) {
			for (auto& backupRange : backupRanges) {
				config.startMutationLogs(tr, backupRange, destUidValue);
			}
		}

		config.stateEnum().set(tr, EBackupState::STATE_RUNNING);

		state Reference<TaskFuture> backupFinished = futureBucket->future(tr);

		// Initialize the initial snapshot and create tasks to continually write logs and snapshots.
		state Optional<int64_t> initialSnapshotIntervalSeconds = wait(config.initialSnapshotIntervalSeconds().get(tr));
		wait(config.initNewSnapshot(tr, initialSnapshotIntervalSeconds.orDefault(0)));

		// Using priority 1 for both of these to at least start both tasks soon
		// Do not add snapshot task if we only want the incremental backup
		if (!incrementalBackupOnly.get().present() || !incrementalBackupOnly.get().get()) {
			wait(success(BackupSnapshotDispatchTask::addTask(
			    tr, taskBucket, task, 1, TaskCompletionKey::joinWith(backupFinished))));
		}
		wait(success(BackupLogsDispatchTask::addTask(
		    tr, taskBucket, task, 1, 0, beginVersion, TaskCompletionKey::joinWith(backupFinished))));

		// If a clean stop is requested, the log and snapshot tasks will quit after the backup is restorable, then the
		// following task will clean up and set the completed state.
		wait(success(
		    FileBackupFinishedTask::addTask(tr, taskBucket, task, TaskCompletionKey::noSignal(), backupFinished)));

		wait(taskBucket->finish(tr, task));

		return Void();
	}

	ACTOR static Future<Key> addTask(Reference<ReadYourWritesTransaction> tr,
	                                 Reference<TaskBucket> taskBucket,
	                                 UID uid,
	                                 TaskCompletionKey completionKey,
	                                 Reference<TaskFuture> waitFor = Reference<TaskFuture>()) {
		Key key = wait(addBackupTask(StartFullBackupTaskFunc::name,
		                             StartFullBackupTaskFunc::version,
		                             tr,
		                             taskBucket,
		                             completionKey,
		                             BackupConfig(uid),
		                             waitFor));
		return key;
	}

	StringRef getName() const override { return name; };

	Future<Void> execute(Database cx,
	                     Reference<TaskBucket> tb,
	                     Reference<FutureBucket> fb,
	                     Reference<Task> task) override {
		return _execute(cx, tb, fb, task);
	};
	Future<Void> finish(Reference<ReadYourWritesTransaction> tr,
	                    Reference<TaskBucket> tb,
	                    Reference<FutureBucket> fb,
	                    Reference<Task> task) override {
		return _finish(tr, tb, fb, task);
	};
};
StringRef StartFullBackupTaskFunc::name = LiteralStringRef("file_backup_start_5.2");
REGISTER_TASKFUNC(StartFullBackupTaskFunc);

struct RestoreCompleteTaskFunc : RestoreTaskFuncBase {
	ACTOR static Future<Void> _finish(Reference<ReadYourWritesTransaction> tr,
	                                  Reference<TaskBucket> taskBucket,
	                                  Reference<FutureBucket> futureBucket,
	                                  Reference<Task> task) {
		wait(checkTaskVersion(tr->getDatabase(), task, name, version));

		state RestoreConfig restore(task);
		restore.stateEnum().set(tr, ERestoreState::COMPLETED);
		tr->atomicOp(metadataVersionKey, metadataVersionRequiredValue, MutationRef::SetVersionstampedValue);
		// Clear the file map now since it could be huge.
		restore.fileSet().clear(tr);

		// TODO:  Validate that the range version map has exactly the restored ranges in it.  This means that for any
		// restore operation the ranges to restore must be within the backed up ranges, otherwise from the restore
		// perspective it will appear that some key ranges were missing and so the backup set is incomplete and the
		// restore has failed. This validation cannot be done currently because Restore only supports a single restore
		// range but backups can have many ranges.

		// Clear the applyMutations stuff, including any unapplied mutations from versions beyond the restored version.
		restore.clearApplyMutationsKeys(tr);

		wait(taskBucket->finish(tr, task));
		wait(unlockDatabase(tr, restore.getUid()));

		return Void();
	}

	ACTOR static Future<Key> addTask(Reference<ReadYourWritesTransaction> tr,
	                                 Reference<TaskBucket> taskBucket,
	                                 Reference<Task> parentTask,
	                                 TaskCompletionKey completionKey,
	                                 Reference<TaskFuture> waitFor = Reference<TaskFuture>()) {
		Key doneKey = wait(completionKey.get(tr, taskBucket));
		state Reference<Task> task(new Task(RestoreCompleteTaskFunc::name, RestoreCompleteTaskFunc::version, doneKey));

		// Get restore config from parent task and bind it to new task
		wait(RestoreConfig(parentTask).toTask(tr, task));

		if (!waitFor) {
			return taskBucket->addTask(tr, task);
		}

		wait(waitFor->onSetAddTask(tr, taskBucket, task));
		return LiteralStringRef("OnSetAddTask");
	}

	static StringRef name;
	static constexpr uint32_t version = 1;
	StringRef getName() const override { return name; };

	Future<Void> execute(Database cx,
	                     Reference<TaskBucket> tb,
	                     Reference<FutureBucket> fb,
	                     Reference<Task> task) override {
		return Void();
	};
	Future<Void> finish(Reference<ReadYourWritesTransaction> tr,
	                    Reference<TaskBucket> tb,
	                    Reference<FutureBucket> fb,
	                    Reference<Task> task) override {
		return _finish(tr, tb, fb, task);
	};
};
StringRef RestoreCompleteTaskFunc::name = LiteralStringRef("restore_complete");
REGISTER_TASKFUNC(RestoreCompleteTaskFunc);

struct RestoreFileTaskFuncBase : RestoreTaskFuncBase {
	struct InputParams {
		static TaskParam<RestoreFile> inputFile() { return LiteralStringRef(__FUNCTION__); }
		static TaskParam<int64_t> readOffset() { return LiteralStringRef(__FUNCTION__); }
		static TaskParam<int64_t> readLen() { return LiteralStringRef(__FUNCTION__); }
	} Params;

	std::string toString(Reference<Task> task) const override {
		return format("fileName '%s' readLen %lld readOffset %lld",
		              Params.inputFile().get(task).fileName.c_str(),
		              Params.readLen().get(task),
		              Params.readOffset().get(task));
	}
};

struct RestoreRangeTaskFunc : RestoreFileTaskFuncBase {
	static struct : InputParams {
		// The range of data that the (possibly empty) data represented, which is set if it intersects the target
		// restore range
		static TaskParam<KeyRange> originalFileRange() { return LiteralStringRef(__FUNCTION__); }
		static TaskParam<std::vector<KeyRange>> originalFileRanges() { return LiteralStringRef(__FUNCTION__); }

		static std::vector<KeyRange> getOriginalFileRanges(Reference<Task> task) {
			if (originalFileRanges().exists(task)) {
				return Params.originalFileRanges().get(task);
			} else {
				std::vector<KeyRange> range;
				if (originalFileRange().exists(task))
					range.push_back(Params.originalFileRange().get(task));
				return range;
			}
		}
	} Params;

	std::string toString(Reference<Task> task) const override {
		std::string returnStr = RestoreFileTaskFuncBase::toString(task);
		for (auto& range : Params.getOriginalFileRanges(task))
			returnStr += format("  originalFileRange '%s'", printable(range).c_str());
		return returnStr;
	}

	ACTOR static Future<Void> _execute(Database cx,
	                                   Reference<TaskBucket> taskBucket,
	                                   Reference<FutureBucket> futureBucket,
	                                   Reference<Task> task) {
		state RestoreConfig restore(task);

		state RestoreFile rangeFile = Params.inputFile().get(task);
		state int64_t readOffset = Params.readOffset().get(task);
		state int64_t readLen = Params.readLen().get(task);

		TraceEvent("FileRestoreRangeStart")
		    .suppressFor(60)
		    .detail("RestoreUID", restore.getUid())
		    .detail("FileName", rangeFile.fileName)
		    .detail("FileVersion", rangeFile.version)
		    .detail("FileSize", rangeFile.fileSize)
		    .detail("ReadOffset", readOffset)
		    .detail("ReadLen", readLen)
		    .detail("TaskInstance", THIS_ADDR);

		state Reference<ReadYourWritesTransaction> tr(new ReadYourWritesTransaction(cx));
		state Future<Reference<IBackupContainer>> bc;
		state Future<std::vector<KeyRange>> restoreRanges;
		state Future<Key> addPrefix;
		state Future<Key> removePrefix;

		loop {
			try {
				tr->setOption(FDBTransactionOptions::ACCESS_SYSTEM_KEYS);
				tr->setOption(FDBTransactionOptions::LOCK_AWARE);

				bc = restore.sourceContainer().getOrThrow(tr);
				restoreRanges = restore.getRestoreRangesOrDefault(tr);
				addPrefix = restore.addPrefix().getD(tr);
				removePrefix = restore.removePrefix().getD(tr);

				wait(taskBucket->keepRunning(tr, task));

				wait(success(bc) && success(restoreRanges) && success(addPrefix) && success(removePrefix) &&
				     checkTaskVersion(tr->getDatabase(), task, name, version));
				break;

			} catch (Error& e) {
				wait(tr->onError(e));
			}
		}

		state Reference<IAsyncFile> inFile = wait(bc.get()->readFile(rangeFile.fileName));
		state Standalone<VectorRef<KeyValueRef>> blockData = wait(decodeRangeFileBlock(inFile, readOffset, readLen));

		// First and last key are the range for this file
		state KeyRange fileRange = KeyRangeRef(blockData.front().key, blockData.back().key);
		state std::vector<KeyRange> originalFileRanges;
		// If fileRange doesn't intersect restore range then we're done.
		state int index;
		for (index = 0; index < restoreRanges.get().size(); index++) {
			auto& restoreRange = restoreRanges.get()[index];
			if (!fileRange.intersects(restoreRange))
				continue;

			// We know the file range intersects the restore range but there could still be keys outside the restore
			// range. Find the subvector of kv pairs that intersect the restore range.  Note that the first and last
			// keys are just the range endpoints for this file
			int rangeStart = 1;
			int rangeEnd = blockData.size() - 1;
			// Slide start forward, stop if something in range is found
			while (rangeStart < rangeEnd && !restoreRange.contains(blockData[rangeStart].key))
				++rangeStart;
			// Side end backward, stop if something in range is found
			while (rangeEnd > rangeStart && !restoreRange.contains(blockData[rangeEnd - 1].key))
				--rangeEnd;

			state VectorRef<KeyValueRef> data = blockData.slice(rangeStart, rangeEnd);

			// Shrink file range to be entirely within restoreRange and translate it to the new prefix
			// First, use the untranslated file range to create the shrunk original file range which must be used in the
			// kv range version map for applying mutations
			state KeyRange originalFileRange =
			    KeyRangeRef(std::max(fileRange.begin, restoreRange.begin), std::min(fileRange.end, restoreRange.end));
			originalFileRanges.push_back(originalFileRange);

			// Now shrink and translate fileRange
			Key fileEnd = std::min(fileRange.end, restoreRange.end);
			if (fileEnd == (removePrefix.get() == StringRef() ? normalKeys.end : strinc(removePrefix.get()))) {
				fileEnd = addPrefix.get() == StringRef() ? normalKeys.end : strinc(addPrefix.get());
			} else {
				fileEnd = fileEnd.removePrefix(removePrefix.get()).withPrefix(addPrefix.get());
			}
			fileRange = KeyRangeRef(std::max(fileRange.begin, restoreRange.begin)
			                            .removePrefix(removePrefix.get())
			                            .withPrefix(addPrefix.get()),
			                        fileEnd);

			state int start = 0;
			state int end = data.size();
			state int dataSizeLimit =
			    BUGGIFY ? deterministicRandom()->randomInt(256 * 1024, 10e6) : CLIENT_KNOBS->RESTORE_WRITE_TX_SIZE;

			tr->reset();
			loop {
				try {
					tr->setOption(FDBTransactionOptions::ACCESS_SYSTEM_KEYS);
					tr->setOption(FDBTransactionOptions::LOCK_AWARE);

					state int i = start;
					state int txBytes = 0;
					state int iend = start;

					// find iend that results in the desired transaction size
					for (; iend < end && txBytes < dataSizeLimit; ++iend) {
						txBytes += data[iend].key.expectedSize();
						txBytes += data[iend].value.expectedSize();
					}

					// Clear the range we are about to set.
					// If start == 0 then use fileBegin for the start of the range, else data[start]
					// If iend == end then use fileEnd for the end of the range, else data[iend]
					state KeyRange trRange = KeyRangeRef(
					    (start == 0) ? fileRange.begin
					                 : data[start].key.removePrefix(removePrefix.get()).withPrefix(addPrefix.get()),
					    (iend == end) ? fileRange.end
					                  : data[iend].key.removePrefix(removePrefix.get()).withPrefix(addPrefix.get()));

					tr->clear(trRange);

					for (; i < iend; ++i) {
						tr->setOption(FDBTransactionOptions::NEXT_WRITE_NO_WRITE_CONFLICT_RANGE);
						tr->set(data[i].key.removePrefix(removePrefix.get()).withPrefix(addPrefix.get()),
						        data[i].value);
					}

					// Add to bytes written count
					restore.bytesWritten().atomicOp(tr, txBytes, MutationRef::Type::AddValue);

					state Future<Void> checkLock = checkDatabaseLock(tr, restore.getUid());

					wait(taskBucket->keepRunning(tr, task));

					wait(checkLock);

					wait(tr->commit());

					TraceEvent("FileRestoreCommittedRange")
					    .suppressFor(60)
					    .detail("RestoreUID", restore.getUid())
					    .detail("FileName", rangeFile.fileName)
					    .detail("FileVersion", rangeFile.version)
					    .detail("FileSize", rangeFile.fileSize)
					    .detail("ReadOffset", readOffset)
					    .detail("ReadLen", readLen)
					    .detail("CommitVersion", tr->getCommittedVersion())
					    .detail("BeginRange", trRange.begin)
					    .detail("EndRange", trRange.end)
					    .detail("StartIndex", start)
					    .detail("EndIndex", i)
					    .detail("DataSize", data.size())
					    .detail("Bytes", txBytes)
					    .detail("OriginalFileRange", originalFileRange)
					    .detail("TaskInstance", THIS_ADDR);

					// Commit succeeded, so advance starting point
					start = i;

					if (start == end)
						break;
					tr->reset();
				} catch (Error& e) {
					if (e.code() == error_code_transaction_too_large)
						dataSizeLimit /= 2;
					else
						wait(tr->onError(e));
				}
			}
		}
		if (!originalFileRanges.empty()) {
			if (BUGGIFY && restoreRanges.get().size() == 1) {
				Params.originalFileRange().set(task, originalFileRanges[0]);
			} else {
				Params.originalFileRanges().set(task, originalFileRanges);
			}
		}
		return Void();
	}

	ACTOR static Future<Void> _finish(Reference<ReadYourWritesTransaction> tr,
	                                  Reference<TaskBucket> taskBucket,
	                                  Reference<FutureBucket> futureBucket,
	                                  Reference<Task> task) {
		state RestoreConfig restore(task);
		restore.fileBlocksFinished().atomicOp(tr, 1, MutationRef::Type::AddValue);

		// Update the KV range map if originalFileRange is set
		std::vector<Future<Void>> updateMap;
		std::vector<KeyRange> ranges = Params.getOriginalFileRanges(task);
		for (auto& range : ranges) {
			Value versionEncoded = BinaryWriter::toValue(Params.inputFile().get(task).version, Unversioned());
			updateMap.push_back(krmSetRange(tr, restore.applyMutationsMapPrefix(), range, versionEncoded));
		}

		state Reference<TaskFuture> taskFuture = futureBucket->unpack(task->params[Task::reservedTaskParamKeyDone]);
		wait(taskFuture->set(tr, taskBucket) && taskBucket->finish(tr, task) && waitForAll(updateMap));

		return Void();
	}

	ACTOR static Future<Key> addTask(Reference<ReadYourWritesTransaction> tr,
	                                 Reference<TaskBucket> taskBucket,
	                                 Reference<Task> parentTask,
	                                 RestoreFile rf,
	                                 int64_t offset,
	                                 int64_t len,
	                                 TaskCompletionKey completionKey,
	                                 Reference<TaskFuture> waitFor = Reference<TaskFuture>()) {
		Key doneKey = wait(completionKey.get(tr, taskBucket));
		state Reference<Task> task(new Task(RestoreRangeTaskFunc::name, RestoreRangeTaskFunc::version, doneKey));

		// Create a restore config from the current task and bind it to the new task.
		wait(RestoreConfig(parentTask).toTask(tr, task));

		Params.inputFile().set(task, rf);
		Params.readOffset().set(task, offset);
		Params.readLen().set(task, len);

		if (!waitFor) {
			return taskBucket->addTask(tr, task);
		}

		wait(waitFor->onSetAddTask(tr, taskBucket, task));
		return LiteralStringRef("OnSetAddTask");
	}

	static StringRef name;
	static constexpr uint32_t version = 1;
	StringRef getName() const override { return name; };

	Future<Void> execute(Database cx,
	                     Reference<TaskBucket> tb,
	                     Reference<FutureBucket> fb,
	                     Reference<Task> task) override {
		return _execute(cx, tb, fb, task);
	};
	Future<Void> finish(Reference<ReadYourWritesTransaction> tr,
	                    Reference<TaskBucket> tb,
	                    Reference<FutureBucket> fb,
	                    Reference<Task> task) override {
		return _finish(tr, tb, fb, task);
	};
};
StringRef RestoreRangeTaskFunc::name = LiteralStringRef("restore_range_data");
REGISTER_TASKFUNC(RestoreRangeTaskFunc);

// Decodes a mutation log key, which contains (hash, commitVersion, chunkNumber) and
// returns (commitVersion, chunkNumber)
std::pair<Version, int32_t> decodeLogKey(const StringRef& key) {
	ASSERT(key.size() == sizeof(uint8_t) + sizeof(Version) + sizeof(int32_t));

	uint8_t hash;
	Version version;
	int32_t part;
	BinaryReader rd(key, Unversioned());
	rd >> hash >> version >> part;
	version = bigEndian64(version);
	part = bigEndian32(part);

	int32_t v = version / CLIENT_KNOBS->LOG_RANGE_BLOCK_SIZE;
	ASSERT(((uint8_t)hashlittle(&v, sizeof(v), 0)) == hash);

	return std::make_pair(version, part);
}

// Decodes an encoded list of mutations in the format of:
//   [includeVersion:uint64_t][val_length:uint32_t][mutation_1][mutation_2]...[mutation_k],
// where a mutation is encoded as:
//   [type:uint32_t][keyLength:uint32_t][valueLength:uint32_t][param1][param2]
std::vector<MutationRef> decodeLogValue(const StringRef& value) {
	StringRefReader reader(value, restore_corrupted_data());

	Version protocolVersion = reader.consume<uint64_t>();
	if (protocolVersion <= 0x0FDB00A200090001) {
		throw incompatible_protocol_version();
	}

	uint32_t val_length = reader.consume<uint32_t>();
	if (val_length != value.size() - sizeof(uint64_t) - sizeof(uint32_t)) {
		TraceEvent(SevError, "FileRestoreLogValueError")
		    .detail("ValueLen", val_length)
		    .detail("ValueSize", value.size())
		    .detail("Value", printable(value));
	}

	std::vector<MutationRef> mutations;
	while (1) {
		if (reader.eof())
			break;

		// Deserialization of a MutationRef, which was packed by MutationListRef::push_back_deep()
		uint32_t type, p1len, p2len;
		type = reader.consume<uint32_t>();
		p1len = reader.consume<uint32_t>();
		p2len = reader.consume<uint32_t>();

		const uint8_t* key = reader.consume(p1len);
		const uint8_t* val = reader.consume(p2len);

		mutations.emplace_back((MutationRef::Type)type, StringRef(key, p1len), StringRef(val, p2len));
	}
	return mutations;
}

// Accumulates mutation log value chunks, as both a vector of chunks and as a combined chunk,
// in chunk order, and can check the chunk set for completion or intersection with a set
// of ranges.
struct AccumulatedMutations {
	AccumulatedMutations() : lastChunkNumber(-1) {}

	// Add a KV pair for this mutation chunk set
	// It will be accumulated onto serializedMutations if the chunk number is
	// the next expected value.
	void addChunk(int chunkNumber, const KeyValueRef& kv) {
		if (chunkNumber == lastChunkNumber + 1) {
			lastChunkNumber = chunkNumber;
			serializedMutations += kv.value.toString();
		} else {
			lastChunkNumber = -2;
			serializedMutations.clear();
		}
		kvs.push_back(kv);
	}

	// Returns true if both
	//   - 1 or more chunks were added to this set
	//   - The header of the first chunk contains a valid protocol version and a length
	//     that matches the bytes after the header in the combined value in serializedMutations
	bool isComplete() const {
		if (lastChunkNumber >= 0) {
			StringRefReader reader(serializedMutations, restore_corrupted_data());

			Version protocolVersion = reader.consume<uint64_t>();
			if (protocolVersion <= 0x0FDB00A200090001) {
				throw incompatible_protocol_version();
			}

			uint32_t vLen = reader.consume<uint32_t>();
			return vLen == reader.remainder().size();
		}

		return false;
	}

	// Returns true if a complete chunk contains any MutationRefs which intersect with any
	// range in ranges.
	// It is undefined behavior to run this if isComplete() does not return true.
	bool matchesAnyRange(const std::vector<KeyRange>& ranges) const {
		std::vector<MutationRef> mutations = decodeLogValue(serializedMutations);
		for (auto& m : mutations) {
			for (auto& r : ranges) {
				if (m.type == MutationRef::ClearRange) {
					if (r.intersects(KeyRangeRef(m.param1, m.param2))) {
						return true;
					}
				} else {
					if (r.contains(m.param1)) {
						return true;
					}
				}
			}
		}

		return false;
	}

	std::vector<KeyValueRef> kvs;
	std::string serializedMutations;
	int lastChunkNumber;
};

// Returns a vector of filtered KV refs from data which are either part of incomplete mutation groups OR complete
// and have data relevant to one of the KV ranges in ranges
std::vector<KeyValueRef> filterLogMutationKVPairs(VectorRef<KeyValueRef> data, const std::vector<KeyRange>& ranges) {
	std::unordered_map<Version, AccumulatedMutations> mutationBlocksByVersion;

	for (auto& kv : data) {
		auto versionAndChunkNumber = decodeLogKey(kv.key);
		mutationBlocksByVersion[versionAndChunkNumber.first].addChunk(versionAndChunkNumber.second, kv);
	}

	std::vector<KeyValueRef> output;

	for (auto& vb : mutationBlocksByVersion) {
		AccumulatedMutations& m = vb.second;

		// If the mutations are incomplete or match one of the ranges, include in results.
		if (!m.isComplete() || m.matchesAnyRange(ranges)) {
			output.insert(output.end(), m.kvs.begin(), m.kvs.end());
		}
	}

	return output;
}
struct RestoreLogDataTaskFunc : RestoreFileTaskFuncBase {
	static StringRef name;
	static constexpr uint32_t version = 1;
	StringRef getName() const override { return name; };

	static struct : InputParams {
	} Params;

	ACTOR static Future<Void> _execute(Database cx,
	                                   Reference<TaskBucket> taskBucket,
	                                   Reference<FutureBucket> futureBucket,
	                                   Reference<Task> task) {
		state RestoreConfig restore(task);

		state RestoreFile logFile = Params.inputFile().get(task);
		state int64_t readOffset = Params.readOffset().get(task);
		state int64_t readLen = Params.readLen().get(task);

		TraceEvent("FileRestoreLogStart")
		    .suppressFor(60)
		    .detail("RestoreUID", restore.getUid())
		    .detail("FileName", logFile.fileName)
		    .detail("FileBeginVersion", logFile.version)
		    .detail("FileEndVersion", logFile.endVersion)
		    .detail("FileSize", logFile.fileSize)
		    .detail("ReadOffset", readOffset)
		    .detail("ReadLen", readLen)
		    .detail("TaskInstance", THIS_ADDR);

		state Reference<ReadYourWritesTransaction> tr(new ReadYourWritesTransaction(cx));
		state Reference<IBackupContainer> bc;
		state std::vector<KeyRange> ranges;

		loop {
			try {
				tr->setOption(FDBTransactionOptions::ACCESS_SYSTEM_KEYS);
				tr->setOption(FDBTransactionOptions::LOCK_AWARE);

				Reference<IBackupContainer> _bc = wait(restore.sourceContainer().getOrThrow(tr));
				bc = _bc;

				wait(store(ranges, restore.getRestoreRangesOrDefault(tr)));

				wait(checkTaskVersion(tr->getDatabase(), task, name, version));
				wait(taskBucket->keepRunning(tr, task));

				break;
			} catch (Error& e) {
				wait(tr->onError(e));
			}
		}

		state Key mutationLogPrefix = restore.mutationLogPrefix();
		state Reference<IAsyncFile> inFile = wait(bc->readFile(logFile.fileName));
		state Standalone<VectorRef<KeyValueRef>> dataOriginal = wait(decodeLogFileBlock(inFile, readOffset, readLen));

		// Filter the KV pairs extracted from the log file block to remove any records known to not be needed for this
		// restore based on the restore range set.
		state std::vector<KeyValueRef> dataFiltered = filterLogMutationKVPairs(dataOriginal, ranges);

		state int start = 0;
		state int end = dataFiltered.size();
		state int dataSizeLimit =
		    BUGGIFY ? deterministicRandom()->randomInt(256 * 1024, 10e6) : CLIENT_KNOBS->RESTORE_WRITE_TX_SIZE;

		tr->reset();
		loop {
			try {
				if (start == end)
					return Void();

				tr->setOption(FDBTransactionOptions::ACCESS_SYSTEM_KEYS);
				tr->setOption(FDBTransactionOptions::LOCK_AWARE);

				state int i = start;
				state int txBytes = 0;
				for (; i < end && txBytes < dataSizeLimit; ++i) {
					Key k = dataFiltered[i].key.withPrefix(mutationLogPrefix);
					ValueRef v = dataFiltered[i].value;
					tr->set(k, v);
					txBytes += k.expectedSize();
					txBytes += v.expectedSize();
				}

				state Future<Void> checkLock = checkDatabaseLock(tr, restore.getUid());

				wait(taskBucket->keepRunning(tr, task));
				wait(checkLock);

				// Add to bytes written count
				restore.bytesWritten().atomicOp(tr, txBytes, MutationRef::Type::AddValue);

				wait(tr->commit());

				TraceEvent("FileRestoreCommittedLog")
				    .suppressFor(60)
				    .detail("RestoreUID", restore.getUid())
				    .detail("FileName", logFile.fileName)
				    .detail("FileBeginVersion", logFile.version)
				    .detail("FileEndVersion", logFile.endVersion)
				    .detail("FileSize", logFile.fileSize)
				    .detail("ReadOffset", readOffset)
				    .detail("ReadLen", readLen)
				    .detail("CommitVersion", tr->getCommittedVersion())
				    .detail("StartIndex", start)
				    .detail("EndIndex", i)
				    .detail("RecordCountOriginal", dataOriginal.size())
				    .detail("RecordCountFiltered", dataFiltered.size())
				    .detail("Bytes", txBytes)
				    .detail("TaskInstance", THIS_ADDR);

				// Commit succeeded, so advance starting point
				start = i;
				tr->reset();
			} catch (Error& e) {
				if (e.code() == error_code_transaction_too_large)
					dataSizeLimit /= 2;
				else
					wait(tr->onError(e));
			}
		}
	}

	ACTOR static Future<Void> _finish(Reference<ReadYourWritesTransaction> tr,
	                                  Reference<TaskBucket> taskBucket,
	                                  Reference<FutureBucket> futureBucket,
	                                  Reference<Task> task) {
		RestoreConfig(task).fileBlocksFinished().atomicOp(tr, 1, MutationRef::Type::AddValue);

		state Reference<TaskFuture> taskFuture = futureBucket->unpack(task->params[Task::reservedTaskParamKeyDone]);

		// TODO:  Check to see if there is a leak in the FutureBucket since an invalid task (validation key fails) will
		// never set its taskFuture.
		wait(taskFuture->set(tr, taskBucket) && taskBucket->finish(tr, task));

		return Void();
	}

	ACTOR static Future<Key> addTask(Reference<ReadYourWritesTransaction> tr,
	                                 Reference<TaskBucket> taskBucket,
	                                 Reference<Task> parentTask,
	                                 RestoreFile lf,
	                                 int64_t offset,
	                                 int64_t len,
	                                 TaskCompletionKey completionKey,
	                                 Reference<TaskFuture> waitFor = Reference<TaskFuture>()) {
		Key doneKey = wait(completionKey.get(tr, taskBucket));
		state Reference<Task> task(new Task(RestoreLogDataTaskFunc::name, RestoreLogDataTaskFunc::version, doneKey));

		// Create a restore config from the current task and bind it to the new task.
		wait(RestoreConfig(parentTask).toTask(tr, task));
		Params.inputFile().set(task, lf);
		Params.readOffset().set(task, offset);
		Params.readLen().set(task, len);

		if (!waitFor) {
			return taskBucket->addTask(tr, task);
		}

		wait(waitFor->onSetAddTask(tr, taskBucket, task));
		return LiteralStringRef("OnSetAddTask");
	}

	Future<Void> execute(Database cx,
	                     Reference<TaskBucket> tb,
	                     Reference<FutureBucket> fb,
	                     Reference<Task> task) override {
		return _execute(cx, tb, fb, task);
	};
	Future<Void> finish(Reference<ReadYourWritesTransaction> tr,
	                    Reference<TaskBucket> tb,
	                    Reference<FutureBucket> fb,
	                    Reference<Task> task) override {
		return _finish(tr, tb, fb, task);
	};
};
StringRef RestoreLogDataTaskFunc::name = LiteralStringRef("restore_log_data");
REGISTER_TASKFUNC(RestoreLogDataTaskFunc);

struct RestoreDispatchTaskFunc : RestoreTaskFuncBase {
	static StringRef name;
	static constexpr uint32_t version = 1;
	StringRef getName() const override { return name; };

	static struct {
		static TaskParam<Version> beginVersion() { return LiteralStringRef(__FUNCTION__); }
		static TaskParam<std::string> beginFile() { return LiteralStringRef(__FUNCTION__); }
		static TaskParam<int64_t> beginBlock() { return LiteralStringRef(__FUNCTION__); }
		static TaskParam<int64_t> batchSize() { return LiteralStringRef(__FUNCTION__); }
		static TaskParam<int64_t> remainingInBatch() { return LiteralStringRef(__FUNCTION__); }
	} Params;

	ACTOR static Future<Void> _finish(Reference<ReadYourWritesTransaction> tr,
	                                  Reference<TaskBucket> taskBucket,
	                                  Reference<FutureBucket> futureBucket,
	                                  Reference<Task> task) {
		state RestoreConfig restore(task);

		state Version beginVersion = Params.beginVersion().get(task);
		state Reference<TaskFuture> onDone = futureBucket->unpack(task->params[Task::reservedTaskParamKeyDone]);

		state int64_t remainingInBatch = Params.remainingInBatch().get(task);
		state bool addingToExistingBatch = remainingInBatch > 0;
		state Version restoreVersion;
		state Future<Optional<bool>> onlyAppyMutationLogs = restore.onlyAppyMutationLogs().get(tr);

		wait(store(restoreVersion, restore.restoreVersion().getOrThrow(tr)) && success(onlyAppyMutationLogs) &&
		     checkTaskVersion(tr->getDatabase(), task, name, version));

		// If not adding to an existing batch then update the apply mutations end version so the mutations from the
		// previous batch can be applied.  Only do this once beginVersion is > 0 (it will be 0 for the initial
		// dispatch).
		if (!addingToExistingBatch && beginVersion > 0) {
			restore.setApplyEndVersion(tr, std::min(beginVersion, restoreVersion + 1));
		}

		// The applyLag must be retrieved AFTER potentially updating the apply end version.
		state int64_t applyLag = wait(restore.getApplyVersionLag(tr));
		state int64_t batchSize = Params.batchSize().get(task);

		// If starting a new batch and the apply lag is too large then re-queue and wait
		if (!addingToExistingBatch && applyLag > (BUGGIFY ? 1 : CLIENT_KNOBS->CORE_VERSIONSPERSECOND * 300)) {
			// Wait a small amount of time and then re-add this same task.
			wait(delay(FLOW_KNOBS->PREVENT_FAST_SPIN_DELAY));
			wait(success(RestoreDispatchTaskFunc::addTask(
			    tr, taskBucket, task, beginVersion, "", 0, batchSize, remainingInBatch)));

			TraceEvent("FileRestoreDispatch")
			    .detail("RestoreUID", restore.getUid())
			    .detail("BeginVersion", beginVersion)
			    .detail("ApplyLag", applyLag)
			    .detail("BatchSize", batchSize)
			    .detail("Decision", "too_far_behind")
			    .detail("TaskInstance", THIS_ADDR);

			wait(taskBucket->finish(tr, task));
			return Void();
		}

		state std::string beginFile = Params.beginFile().getOrDefault(task);
		// Get a batch of files.  We're targeting batchSize blocks being dispatched so query for batchSize files (each
		// of which is 0 or more blocks).
		state int taskBatchSize = BUGGIFY ? 1 : CLIENT_KNOBS->RESTORE_DISPATCH_ADDTASK_SIZE;
		state RestoreConfig::FileSetT::Values files =
		    wait(restore.fileSet().getRange(tr, { beginVersion, beginFile }, {}, taskBatchSize));

		// allPartsDone will be set once all block tasks in the current batch are finished.
		state Reference<TaskFuture> allPartsDone;

		// If adding to existing batch then join the new block tasks to the existing batch future
		if (addingToExistingBatch) {
			Key fKey = wait(restore.batchFuture().getD(tr));
			allPartsDone = Reference<TaskFuture>(new TaskFuture(futureBucket, fKey));
		} else {
			// Otherwise create a new future for the new batch
			allPartsDone = futureBucket->future(tr);
			restore.batchFuture().set(tr, allPartsDone->pack());
			// Set batch quota remaining to batch size
			remainingInBatch = batchSize;
		}

		// If there were no files to load then this batch is done and restore is almost done.
		if (files.size() == 0) {
			// If adding to existing batch then blocks could be in progress so create a new Dispatch task that waits for
			// them to finish
			if (addingToExistingBatch) {
				// Setting next begin to restoreVersion + 1 so that any files in the file map at the restore version
				// won't be dispatched again.
				wait(success(RestoreDispatchTaskFunc::addTask(tr,
				                                              taskBucket,
				                                              task,
				                                              restoreVersion + 1,
				                                              "",
				                                              0,
				                                              batchSize,
				                                              0,
				                                              TaskCompletionKey::noSignal(),
				                                              allPartsDone)));

				TraceEvent("FileRestoreDispatch")
				    .detail("RestoreUID", restore.getUid())
				    .detail("BeginVersion", beginVersion)
				    .detail("BeginFile", Params.beginFile().get(task))
				    .detail("BeginBlock", Params.beginBlock().get(task))
				    .detail("RestoreVersion", restoreVersion)
				    .detail("ApplyLag", applyLag)
				    .detail("Decision", "end_of_final_batch")
				    .detail("TaskInstance", THIS_ADDR);
			} else if (beginVersion < restoreVersion) {
				// If beginVersion is less than restoreVersion then do one more dispatch task to get there
				wait(success(RestoreDispatchTaskFunc::addTask(tr, taskBucket, task, restoreVersion, "", 0, batchSize)));

				TraceEvent("FileRestoreDispatch")
				    .detail("RestoreUID", restore.getUid())
				    .detail("BeginVersion", beginVersion)
				    .detail("BeginFile", Params.beginFile().get(task))
				    .detail("BeginBlock", Params.beginBlock().get(task))
				    .detail("RestoreVersion", restoreVersion)
				    .detail("ApplyLag", applyLag)
				    .detail("Decision", "apply_to_restore_version")
				    .detail("TaskInstance", THIS_ADDR);
			} else if (applyLag == 0) {
				// If apply lag is 0 then we are done so create the completion task
				wait(success(RestoreCompleteTaskFunc::addTask(tr, taskBucket, task, TaskCompletionKey::noSignal())));

				TraceEvent("FileRestoreDispatch")
				    .detail("RestoreUID", restore.getUid())
				    .detail("BeginVersion", beginVersion)
				    .detail("BeginFile", Params.beginFile().get(task))
				    .detail("BeginBlock", Params.beginBlock().get(task))
				    .detail("ApplyLag", applyLag)
				    .detail("Decision", "restore_complete")
				    .detail("TaskInstance", THIS_ADDR);
			} else {
				// Applying of mutations is not yet finished so wait a small amount of time and then re-add this same
				// task.
				wait(delay(FLOW_KNOBS->PREVENT_FAST_SPIN_DELAY));
				wait(success(RestoreDispatchTaskFunc::addTask(tr, taskBucket, task, beginVersion, "", 0, batchSize)));

				TraceEvent("FileRestoreDispatch")
				    .detail("RestoreUID", restore.getUid())
				    .detail("BeginVersion", beginVersion)
				    .detail("ApplyLag", applyLag)
				    .detail("Decision", "apply_still_behind")
				    .detail("TaskInstance", THIS_ADDR);
			}

			// If adding to existing batch then task is joined with a batch future so set done future
			// Note that this must be done after joining at least one task with the batch future in case all other
			// blockers already finished.
			Future<Void> setDone = addingToExistingBatch ? onDone->set(tr, taskBucket) : Void();

			wait(taskBucket->finish(tr, task) && setDone);
			return Void();
		}

		// Start moving through the file list and queuing up blocks.  Only queue up to RESTORE_DISPATCH_ADDTASK_SIZE
		// blocks per Dispatch task and target batchSize total per batch but a batch must end on a complete version
		// boundary so exceed the limit if necessary to reach the end of a version of files.
		state std::vector<Future<Key>> addTaskFutures;
		state Version endVersion = files[0].version;
		state int blocksDispatched = 0;
		state int64_t beginBlock = Params.beginBlock().getOrDefault(task);
		state int i = 0;

		for (; i < files.size(); ++i) {
			RestoreConfig::RestoreFile& f = files[i];

			// Here we are "between versions" (prior to adding the first block of the first file of a new version) so
			// this is an opportunity to end the current dispatch batch (which must end on a version boundary) if the
			// batch size has been reached or exceeded
			if (f.version != endVersion && remainingInBatch <= 0) {
				// Next start will be at the first version after endVersion at the first file first block
				++endVersion;
				beginFile = "";
				beginBlock = 0;
				break;
			}

			// Set the starting point for the next task in case we stop inside this file
			endVersion = f.version;
			beginFile = f.fileName;

			state int64_t j = beginBlock * f.blockSize;
			// For each block of the file
			for (; j < f.fileSize; j += f.blockSize) {
				// Stop if we've reached the addtask limit
				if (blocksDispatched == taskBatchSize)
					break;

				if (f.isRange) {
					addTaskFutures.push_back(
					    RestoreRangeTaskFunc::addTask(tr,
					                                  taskBucket,
					                                  task,
					                                  f,
					                                  j,
					                                  std::min<int64_t>(f.blockSize, f.fileSize - j),
					                                  TaskCompletionKey::joinWith(allPartsDone)));
				} else {
					addTaskFutures.push_back(
					    RestoreLogDataTaskFunc::addTask(tr,
					                                    taskBucket,
					                                    task,
					                                    f,
					                                    j,
					                                    std::min<int64_t>(f.blockSize, f.fileSize - j),
					                                    TaskCompletionKey::joinWith(allPartsDone)));
				}

				// Increment beginBlock for the file and total blocks dispatched for this task
				++beginBlock;
				++blocksDispatched;
				--remainingInBatch;
			}

			// Stop if we've reached the addtask limit
			if (blocksDispatched == taskBatchSize)
				break;

			// We just completed an entire file so the next task should start at the file after this one within
			// endVersion (or later) if this iteration ends up being the last for this task
			beginFile = beginFile + '\x00';
			beginBlock = 0;

			TraceEvent("FileRestoreDispatchedFile")
			    .suppressFor(60)
			    .detail("RestoreUID", restore.getUid())
			    .detail("FileName", f.fileName)
			    .detail("TaskInstance", THIS_ADDR);
		}

		// If no blocks were dispatched then the next dispatch task should run now and be joined with the allPartsDone
		// future
		if (blocksDispatched == 0) {
			std::string decision;

			// If no files were dispatched either then the batch size wasn't large enough to catch all of the files at
			// the next lowest non-dispatched version, so increase the batch size.
			if (i == 0) {
				batchSize *= 2;
				decision = "increased_batch_size";
			} else
				decision = "all_files_were_empty";

			TraceEvent("FileRestoreDispatch")
			    .detail("RestoreUID", restore.getUid())
			    .detail("BeginVersion", beginVersion)
			    .detail("BeginFile", Params.beginFile().get(task))
			    .detail("BeginBlock", Params.beginBlock().get(task))
			    .detail("EndVersion", endVersion)
			    .detail("ApplyLag", applyLag)
			    .detail("BatchSize", batchSize)
			    .detail("Decision", decision)
			    .detail("TaskInstance", THIS_ADDR)
			    .detail("RemainingInBatch", remainingInBatch);

			wait(success(RestoreDispatchTaskFunc::addTask(tr,
			                                              taskBucket,
			                                              task,
			                                              endVersion,
			                                              beginFile,
			                                              beginBlock,
			                                              batchSize,
			                                              remainingInBatch,
			                                              TaskCompletionKey::joinWith((allPartsDone)))));

			// If adding to existing batch then task is joined with a batch future so set done future.
			// Note that this must be done after joining at least one task with the batch future in case all other
			// blockers already finished.
			Future<Void> setDone = addingToExistingBatch ? onDone->set(tr, taskBucket) : Void();

			wait(setDone && taskBucket->finish(tr, task));

			return Void();
		}

		// Increment the number of blocks dispatched in the restore config
		restore.filesBlocksDispatched().atomicOp(tr, blocksDispatched, MutationRef::Type::AddValue);

		// If beginFile is not empty then we had to stop in the middle of a version (possibly within a file) so we
		// cannot end the batch here because we do not know if we got all of the files and blocks from the last version
		// queued, so make sure remainingInBatch is at least 1.
		if (!beginFile.empty())
			remainingInBatch = std::max<int64_t>(1, remainingInBatch);

		// If more blocks need to be dispatched in this batch then add a follow-on task that is part of the allPartsDone
		// group which will won't wait to run and will add more block tasks.
		if (remainingInBatch > 0)
			addTaskFutures.push_back(RestoreDispatchTaskFunc::addTask(tr,
			                                                          taskBucket,
			                                                          task,
			                                                          endVersion,
			                                                          beginFile,
			                                                          beginBlock,
			                                                          batchSize,
			                                                          remainingInBatch,
			                                                          TaskCompletionKey::joinWith(allPartsDone)));
		else // Otherwise, add a follow-on task to continue after all previously dispatched blocks are done
			addTaskFutures.push_back(RestoreDispatchTaskFunc::addTask(tr,
			                                                          taskBucket,
			                                                          task,
			                                                          endVersion,
			                                                          beginFile,
			                                                          beginBlock,
			                                                          batchSize,
			                                                          0,
			                                                          TaskCompletionKey::noSignal(),
			                                                          allPartsDone));

		wait(waitForAll(addTaskFutures));

		// If adding to existing batch then task is joined with a batch future so set done future.
		Future<Void> setDone = addingToExistingBatch ? onDone->set(tr, taskBucket) : Void();

		wait(setDone && taskBucket->finish(tr, task));

		TraceEvent("FileRestoreDispatch")
		    .detail("RestoreUID", restore.getUid())
		    .detail("BeginVersion", beginVersion)
		    .detail("BeginFile", Params.beginFile().get(task))
		    .detail("BeginBlock", Params.beginBlock().get(task))
		    .detail("EndVersion", endVersion)
		    .detail("ApplyLag", applyLag)
		    .detail("BatchSize", batchSize)
		    .detail("Decision", "dispatched_files")
		    .detail("FilesDispatched", i)
		    .detail("BlocksDispatched", blocksDispatched)
		    .detail("TaskInstance", THIS_ADDR)
		    .detail("RemainingInBatch", remainingInBatch);

		return Void();
	}

	ACTOR static Future<Key> addTask(Reference<ReadYourWritesTransaction> tr,
	                                 Reference<TaskBucket> taskBucket,
	                                 Reference<Task> parentTask,
	                                 Version beginVersion,
	                                 std::string beginFile,
	                                 int64_t beginBlock,
	                                 int64_t batchSize,
	                                 int64_t remainingInBatch = 0,
	                                 TaskCompletionKey completionKey = TaskCompletionKey::noSignal(),
	                                 Reference<TaskFuture> waitFor = Reference<TaskFuture>()) {
		Key doneKey = wait(completionKey.get(tr, taskBucket));

		// Use high priority for dispatch tasks that have to queue more blocks for the current batch
		unsigned int priority = (remainingInBatch > 0) ? 1 : 0;
		state Reference<Task> task(
		    new Task(RestoreDispatchTaskFunc::name, RestoreDispatchTaskFunc::version, doneKey, priority));

		// Create a config from the parent task and bind it to the new task
		wait(RestoreConfig(parentTask).toTask(tr, task));
		Params.beginVersion().set(task, beginVersion);
		Params.batchSize().set(task, batchSize);
		Params.remainingInBatch().set(task, remainingInBatch);
		Params.beginBlock().set(task, beginBlock);
		Params.beginFile().set(task, beginFile);

		if (!waitFor) {
			return taskBucket->addTask(tr, task);
		}

		wait(waitFor->onSetAddTask(tr, taskBucket, task));
		return LiteralStringRef("OnSetAddTask");
	}

	Future<Void> execute(Database cx,
	                     Reference<TaskBucket> tb,
	                     Reference<FutureBucket> fb,
	                     Reference<Task> task) override {
		return Void();
	};
	Future<Void> finish(Reference<ReadYourWritesTransaction> tr,
	                    Reference<TaskBucket> tb,
	                    Reference<FutureBucket> fb,
	                    Reference<Task> task) override {
		return _finish(tr, tb, fb, task);
	};
};
StringRef RestoreDispatchTaskFunc::name = LiteralStringRef("restore_dispatch");
REGISTER_TASKFUNC(RestoreDispatchTaskFunc);

ACTOR Future<std::string> restoreStatus(Reference<ReadYourWritesTransaction> tr, Key tagName) {
	tr->setOption(FDBTransactionOptions::PRIORITY_SYSTEM_IMMEDIATE);
	tr->setOption(FDBTransactionOptions::ACCESS_SYSTEM_KEYS);
	tr->setOption(FDBTransactionOptions::LOCK_AWARE);

	state std::vector<KeyBackedTag> tags;
	if (tagName.size() == 0) {
		std::vector<KeyBackedTag> t = wait(getAllRestoreTags(tr));
		tags = t;
	} else
		tags.push_back(makeRestoreTag(tagName.toString()));

	state std::string result;
	state int i = 0;

	for (; i < tags.size(); ++i) {
		UidAndAbortedFlagT u = wait(tags[i].getD(tr));
		std::string s = wait(RestoreConfig(u.first).getFullStatus(tr));
		result.append(s);
		result.append("\n\n");
	}

	return result;
}

ACTOR Future<ERestoreState> abortRestore(Reference<ReadYourWritesTransaction> tr, Key tagName) {
	tr->setOption(FDBTransactionOptions::ACCESS_SYSTEM_KEYS);
	tr->setOption(FDBTransactionOptions::LOCK_AWARE);
	tr->setOption(FDBTransactionOptions::COMMIT_ON_FIRST_PROXY);

	state KeyBackedTag tag = makeRestoreTag(tagName.toString());
	state Optional<UidAndAbortedFlagT> current = wait(tag.get(tr));
	if (!current.present())
		return ERestoreState::UNITIALIZED;

	state RestoreConfig restore(current.get().first);

	state ERestoreState status = wait(restore.stateEnum().getD(tr));
	state bool runnable = wait(restore.isRunnable(tr));

	if (!runnable)
		return status;

	restore.stateEnum().set(tr, ERestoreState::ABORTED);

	// Clear all of the ApplyMutations stuff
	restore.clearApplyMutationsKeys(tr);

	// Cancel the backup tasks on this tag
	wait(tag.cancel(tr));
	wait(unlockDatabase(tr, current.get().first));
	return ERestoreState::ABORTED;
}

ACTOR Future<ERestoreState> abortRestore(Database cx, Key tagName) {
	state Reference<ReadYourWritesTransaction> tr =
	    Reference<ReadYourWritesTransaction>(new ReadYourWritesTransaction(cx));

	loop {
		try {
			ERestoreState estate = wait(abortRestore(tr, tagName));
			if (estate != ERestoreState::ABORTED) {
				return estate;
			}
			wait(tr->commit());
			break;
		} catch (Error& e) {
			wait(tr->onError(e));
		}
	}

	tr = Reference<ReadYourWritesTransaction>(new ReadYourWritesTransaction(cx));

	// Commit a dummy transaction before returning success, to ensure the mutation applier has stopped submitting
	// mutations
	loop {
		try {
			tr->setOption(FDBTransactionOptions::ACCESS_SYSTEM_KEYS);
			tr->setOption(FDBTransactionOptions::LOCK_AWARE);
			tr->setOption(FDBTransactionOptions::COMMIT_ON_FIRST_PROXY);
			tr->addReadConflictRange(singleKeyRange(KeyRef()));
			tr->addWriteConflictRange(singleKeyRange(KeyRef()));
			wait(tr->commit());
			return ERestoreState::ABORTED;
		} catch (Error& e) {
			wait(tr->onError(e));
		}
	}
}

struct StartFullRestoreTaskFunc : RestoreTaskFuncBase {
	static StringRef name;
	static constexpr uint32_t version = 1;

	static struct {
		static TaskParam<Version> firstVersion() { return LiteralStringRef(__FUNCTION__); }
	} Params;

	// Find all files needed for the restore and save them in the RestoreConfig for the task.
	// Update the total number of files and blocks and change state to starting.
	ACTOR static Future<Void> _execute(Database cx,
	                                   Reference<TaskBucket> taskBucket,
	                                   Reference<FutureBucket> futureBucket,
	                                   Reference<Task> task) {
		state Reference<ReadYourWritesTransaction> tr(new ReadYourWritesTransaction(cx));
		state RestoreConfig restore(task);
		state Version restoreVersion;
		state Version beginVersion;
		state Reference<IBackupContainer> bc;
		state std::vector<KeyRange> ranges;
		state bool logsOnly;
		state bool inconsistentSnapshotOnly;

		loop {
			try {
				tr->setOption(FDBTransactionOptions::ACCESS_SYSTEM_KEYS);
				tr->setOption(FDBTransactionOptions::LOCK_AWARE);

				wait(checkTaskVersion(tr->getDatabase(), task, name, version));
				wait(store(beginVersion, restore.beginVersion().getD(tr, false, invalidVersion)));

				wait(store(restoreVersion, restore.restoreVersion().getOrThrow(tr)));
				wait(store(ranges, restore.getRestoreRangesOrDefault(tr)));
				wait(store(logsOnly, restore.onlyAppyMutationLogs().getD(tr, false, false)));
				wait(store(inconsistentSnapshotOnly, restore.inconsistentSnapshotOnly().getD(tr, false, false)));

				wait(taskBucket->keepRunning(tr, task));

				ERestoreState oldState = wait(restore.stateEnum().getD(tr));
				if (oldState != ERestoreState::QUEUED && oldState != ERestoreState::STARTING) {
					wait(restore.logError(cx,
					                      restore_error(),
					                      format("StartFullRestore: Encountered unexpected state(%d)", oldState),
					                      THIS));
					return Void();
				}
				restore.stateEnum().set(tr, ERestoreState::STARTING);
				restore.fileSet().clear(tr);
				restore.fileBlockCount().clear(tr);
				restore.fileCount().clear(tr);
				Reference<IBackupContainer> _bc = wait(restore.sourceContainer().getOrThrow(tr));
				bc = _bc;

				wait(tr->commit());
				break;
			} catch (Error& e) {
				wait(tr->onError(e));
			}
		}

		tr->reset();
		loop {
			try {
				tr->setOption(FDBTransactionOptions::ACCESS_SYSTEM_KEYS);
				tr->setOption(FDBTransactionOptions::LOCK_AWARE);
				Version destVersion = wait(tr->getReadVersion());
				TraceEvent("FileRestoreVersionUpgrade")
				    .detail("RestoreVersion", restoreVersion)
				    .detail("Dest", destVersion);
				if (destVersion <= restoreVersion) {
					TEST(true); // Forcing restored cluster to higher version
					tr->set(minRequiredCommitVersionKey, BinaryWriter::toValue(restoreVersion + 1, Unversioned()));
					wait(tr->commit());
				} else {
					break;
				}
			} catch (Error& e) {
				wait(tr->onError(e));
			}
		}

		state Version firstConsistentVersion = invalidVersion;
		if (beginVersion == invalidVersion) {
			beginVersion = 0;
		}
		state Standalone<VectorRef<KeyRangeRef>> keyRangesFilter;
		for (auto const& r : ranges) {
			keyRangesFilter.push_back_deep(keyRangesFilter.arena(), KeyRangeRef(r));
		}
		state Optional<RestorableFileSet> restorable =
		    wait(bc->getRestoreSet(restoreVersion, keyRangesFilter, logsOnly, beginVersion));
		if (!restorable.present())
			throw restore_missing_data();

		// Convert the two lists in restorable (logs and ranges) to a single list of RestoreFiles.
		// Order does not matter, they will be put in order when written to the restoreFileMap below.
		state std::vector<RestoreConfig::RestoreFile> files;
		if (!logsOnly) {
			beginVersion = restorable.get().snapshot.beginVersion;
			if (!inconsistentSnapshotOnly) {
				for (const RangeFile& f : restorable.get().ranges) {
					files.push_back({ f.version, f.fileName, true, f.blockSize, f.fileSize });
					// In a restore with both snapshots and logs, the firstConsistentVersion is the highest version of
					// any range file.
					firstConsistentVersion = std::max(firstConsistentVersion, f.version);
				}
			} else {
				for (int i = 0; i < restorable.get().ranges.size(); ++i) {
					const RangeFile& f = restorable.get().ranges[i];
					files.push_back({ f.version, f.fileName, true, f.blockSize, f.fileSize });
					// In inconsistentSnapshotOnly mode, if all range files have the same version, then it is the
					// firstConsistentVersion, otherwise unknown (use -1).
					if (i != 0 && f.version != firstConsistentVersion) {
						firstConsistentVersion = invalidVersion;
					} else {
						firstConsistentVersion = f.version;
					}
				}
			}
		} else {
			// In logs-only (incremental) mode, the firstConsistentVersion should just be restore.beginVersion().
			firstConsistentVersion = beginVersion;
		}
		if (!inconsistentSnapshotOnly) {
			for (const LogFile& f : restorable.get().logs) {
				files.push_back({ f.beginVersion, f.fileName, false, f.blockSize, f.fileSize, f.endVersion });
			}
		}
		// First version for which log data should be applied
		Params.firstVersion().set(task, beginVersion);

<<<<<<< HEAD
		if (!CLIENT_KNOBS->RESTORE_IGNORE_LOG_FILES) {
			for (const LogFile& f : restorable.get().logs) {
				files.push_back({ f.beginVersion, f.fileName, false, f.blockSize, f.fileSize, f.endVersion });
=======
		tr->reset();
		loop {
			try {
				tr->setOption(FDBTransactionOptions::ACCESS_SYSTEM_KEYS);
				tr->setOption(FDBTransactionOptions::LOCK_AWARE);
				restore.firstConsistentVersion().set(tr, firstConsistentVersion);
				wait(tr->commit());
				break;
			} catch (Error& e) {
				wait(tr->onError(e));
>>>>>>> 15370192
			}
		}

		state std::vector<RestoreConfig::RestoreFile>::iterator start = files.begin();
		state std::vector<RestoreConfig::RestoreFile>::iterator end = files.end();

		tr->reset();
		while (start != end) {
			try {
				tr->setOption(FDBTransactionOptions::ACCESS_SYSTEM_KEYS);
				tr->setOption(FDBTransactionOptions::LOCK_AWARE);

				wait(taskBucket->keepRunning(tr, task));

				state std::vector<RestoreConfig::RestoreFile>::iterator i = start;

				state int txBytes = 0;
				state int nFileBlocks = 0;
				state int nFiles = 0;
				auto fileSet = restore.fileSet();
				for (; i != end && txBytes < 1e6; ++i) {
					txBytes += fileSet.insert(tr, *i);
					nFileBlocks += (i->fileSize + i->blockSize - 1) / i->blockSize;
					++nFiles;
				}

				restore.fileCount().atomicOp(tr, nFiles, MutationRef::Type::AddValue);
				restore.fileBlockCount().atomicOp(tr, nFileBlocks, MutationRef::Type::AddValue);

				wait(tr->commit());

				TraceEvent("FileRestoreLoadedFiles")
				    .detail("RestoreUID", restore.getUid())
				    .detail("FileCount", nFiles)
				    .detail("FileBlockCount", nFileBlocks)
				    .detail("TransactionBytes", txBytes)
				    .detail("TaskInstance", THIS_ADDR);

				start = i;
				tr->reset();
			} catch (Error& e) {
				wait(tr->onError(e));
			}
		}

		return Void();
	}

	ACTOR static Future<Void> _finish(Reference<ReadYourWritesTransaction> tr,
	                                  Reference<TaskBucket> taskBucket,
	                                  Reference<FutureBucket> futureBucket,
	                                  Reference<Task> task) {
		state RestoreConfig restore(task);

		state Version firstVersion = Params.firstVersion().getOrDefault(task, invalidVersion);
		if (firstVersion == invalidVersion) {
			wait(restore.logError(
			    tr->getDatabase(), restore_missing_data(), "StartFullRestore: The backup had no data.", THIS));
			std::string tag = wait(restore.tag().getD(tr));
			wait(success(abortRestore(tr, StringRef(tag))));
			return Void();
		}

		restore.stateEnum().set(tr, ERestoreState::RUNNING);

		// Set applyMutation versions

		restore.setApplyBeginVersion(tr, firstVersion);
		restore.setApplyEndVersion(tr, firstVersion);

		// Apply range data and log data in order
		wait(success(RestoreDispatchTaskFunc::addTask(
		    tr, taskBucket, task, 0, "", 0, CLIENT_KNOBS->RESTORE_DISPATCH_BATCH_SIZE)));

		wait(taskBucket->finish(tr, task));
		state Future<Optional<bool>> logsOnly = restore.onlyAppyMutationLogs().get(tr);
		wait(success(logsOnly));
		if (logsOnly.get().present() && logsOnly.get().get()) {
			// If this is an incremental restore, we need to set the applyMutationsMapPrefix
			// to the earliest log version so no mutations are missed
			Value versionEncoded = BinaryWriter::toValue(Params.firstVersion().get(task), Unversioned());
			wait(krmSetRange(tr, restore.applyMutationsMapPrefix(), normalKeys, versionEncoded));
		}
		return Void();
	}

	ACTOR static Future<Key> addTask(Reference<ReadYourWritesTransaction> tr,
	                                 Reference<TaskBucket> taskBucket,
	                                 UID uid,
	                                 TaskCompletionKey completionKey,
	                                 Reference<TaskFuture> waitFor = Reference<TaskFuture>()) {
		tr->setOption(FDBTransactionOptions::ACCESS_SYSTEM_KEYS);
		tr->setOption(FDBTransactionOptions::LOCK_AWARE);

		Key doneKey = wait(completionKey.get(tr, taskBucket));
		state Reference<Task> task(
		    new Task(StartFullRestoreTaskFunc::name, StartFullRestoreTaskFunc::version, doneKey));

		state RestoreConfig restore(uid);
		// Bind the restore config to the new task
		wait(restore.toTask(tr, task));

		if (!waitFor) {
			return taskBucket->addTask(tr, task);
		}

		wait(waitFor->onSetAddTask(tr, taskBucket, task));
		return LiteralStringRef("OnSetAddTask");
	}

	StringRef getName() const override { return name; };

	Future<Void> execute(Database cx,
	                     Reference<TaskBucket> tb,
	                     Reference<FutureBucket> fb,
	                     Reference<Task> task) override {
		return _execute(cx, tb, fb, task);
	};
	Future<Void> finish(Reference<ReadYourWritesTransaction> tr,
	                    Reference<TaskBucket> tb,
	                    Reference<FutureBucket> fb,
	                    Reference<Task> task) override {
		return _finish(tr, tb, fb, task);
	};
};
StringRef StartFullRestoreTaskFunc::name = LiteralStringRef("restore_start");
REGISTER_TASKFUNC(StartFullRestoreTaskFunc);
} // namespace fileBackup

struct LogInfo : public ReferenceCounted<LogInfo> {
	std::string fileName;
	Reference<IAsyncFile> logFile;
	Version beginVersion;
	Version endVersion;
	int64_t offset;

	LogInfo() : offset(0){};
};

class FileBackupAgentImpl {
public:
	static constexpr int MAX_RESTORABLE_FILE_METASECTION_BYTES = 1024 * 8;

	// Parallel restore
	ACTOR static Future<Void> parallelRestoreFinish(Database cx, UID randomUID, bool unlockDB = true) {
		state ReadYourWritesTransaction tr(cx);
		state Optional<Value> restoreRequestDoneKeyValue;
		TraceEvent("FastRestoreToolWaitForRestoreToFinish").detail("DBLock", randomUID);
		// TODO: register watch first and then check if the key exist
		loop {
			try {
				tr.setOption(FDBTransactionOptions::ACCESS_SYSTEM_KEYS);
				tr.setOption(FDBTransactionOptions::LOCK_AWARE);
				Optional<Value> _restoreRequestDoneKeyValue = wait(tr.get(restoreRequestDoneKey));
				restoreRequestDoneKeyValue = _restoreRequestDoneKeyValue;
				// Restore may finish before restoreTool waits on the restore finish event.
				if (restoreRequestDoneKeyValue.present()) {
					break;
				} else {
					state Future<Void> watchForRestoreRequestDone = tr.watch(restoreRequestDoneKey);
					wait(tr.commit());
					wait(watchForRestoreRequestDone);
					break;
				}
			} catch (Error& e) {
				wait(tr.onError(e));
			}
		}

		TraceEvent("FastRestoreToolRestoreFinished")
		    .detail("ClearRestoreRequestDoneKey", restoreRequestDoneKeyValue.present());
		// Only this agent can clear the restoreRequestDoneKey
		wait(runRYWTransaction(cx, [](Reference<ReadYourWritesTransaction> tr) -> Future<Void> {
			tr->setOption(FDBTransactionOptions::ACCESS_SYSTEM_KEYS);
			tr->setOption(FDBTransactionOptions::LOCK_AWARE);
			tr->clear(restoreRequestDoneKey);
			return Void();
		}));

		if (unlockDB) {
			TraceEvent("FastRestoreToolRestoreFinished").detail("UnlockDBStart", randomUID);
			wait(unlockDatabase(cx, randomUID));
			TraceEvent("FastRestoreToolRestoreFinished").detail("UnlockDBFinish", randomUID);
		} else {
			TraceEvent("FastRestoreToolRestoreFinished").detail("DBLeftLockedAfterRestore", randomUID);
		}

		return Void();
	}

	ACTOR static Future<Void> submitParallelRestore(Database cx,
	                                                Key backupTag,
	                                                Standalone<VectorRef<KeyRangeRef>> backupRanges,
	                                                Key bcUrl,
	                                                Version targetVersion,
	                                                bool lockDB,
	                                                UID randomUID,
	                                                Key addPrefix,
	                                                Key removePrefix) {
		// Sanity check backup is valid
		state Reference<IBackupContainer> bc = IBackupContainer::openContainer(bcUrl.toString());
		state BackupDescription desc = wait(bc->describeBackup());
		wait(desc.resolveVersionTimes(cx));

		if (targetVersion == invalidVersion && desc.maxRestorableVersion.present()) {
			targetVersion = desc.maxRestorableVersion.get();
			TraceEvent(SevWarn, "FastRestoreSubmitRestoreRequestWithInvalidTargetVersion")
			    .detail("OverrideTargetVersion", targetVersion);
		}

		Optional<RestorableFileSet> restoreSet = wait(bc->getRestoreSet(targetVersion));

		if (!restoreSet.present()) {
			TraceEvent(SevWarn, "FileBackupAgentRestoreNotPossible")
			    .detail("BackupContainer", bc->getURL())
			    .detail("TargetVersion", targetVersion);
			throw restore_invalid_version();
		}

		TraceEvent("FastRestoreSubmitRestoreRequest")
		    .detail("BackupDesc", desc.toString())
		    .detail("TargetVersion", targetVersion);

		state Reference<ReadYourWritesTransaction> tr(new ReadYourWritesTransaction(cx));
		state int restoreIndex = 0;
		state int numTries = 0;
		// lock DB for restore
		loop {
			try {
				if (lockDB) {
					wait(lockDatabase(cx, randomUID));
				}
				wait(checkDatabaseLock(tr, randomUID));

				TraceEvent("FastRestoreToolSubmitRestoreRequests").detail("DBIsLocked", randomUID);
				break;
			} catch (Error& e) {
				TraceEvent(numTries > 50 ? SevError : SevInfo, "FastRestoreToolSubmitRestoreRequestsMayFail")
				    .detail("Reason", "DB is not properly locked")
				    .detail("ExpectedLockID", randomUID)
				    .error(e);
				numTries++;
				wait(tr->onError(e));
			}
		}

		// set up restore request
		tr->reset();
		numTries = 0;
		loop {
			tr->setOption(FDBTransactionOptions::ACCESS_SYSTEM_KEYS);
			tr->setOption(FDBTransactionOptions::LOCK_AWARE);
			try {
				// Note: we always lock DB here in case DB is modified at the bacupRanges boundary.
				for (restoreIndex = 0; restoreIndex < backupRanges.size(); restoreIndex++) {
					auto range = backupRanges[restoreIndex];
					Standalone<StringRef> restoreTag(backupTag.toString() + "_" + std::to_string(restoreIndex));
					// Register the request request in DB, which will be picked up by restore worker leader
					struct RestoreRequest restoreRequest(restoreIndex,
					                                     restoreTag,
					                                     bcUrl,
					                                     targetVersion,
					                                     range,
					                                     deterministicRandom()->randomUniqueID(),
					                                     addPrefix,
					                                     removePrefix);
					tr->set(restoreRequestKeyFor(restoreRequest.index), restoreRequestValue(restoreRequest));
				}
				tr->set(restoreRequestTriggerKey,
				        restoreRequestTriggerValue(deterministicRandom()->randomUniqueID(), backupRanges.size()));
				wait(tr->commit()); // Trigger restore
				break;
			} catch (Error& e) {
				TraceEvent(numTries > 50 ? SevError : SevInfo, "FastRestoreToolSubmitRestoreRequestsRetry")
				    .detail("RestoreIndex", restoreIndex)
				    .error(e);
				numTries++;
				wait(tr->onError(e));
			}
		}
		return Void();
	}

	// This method will return the final status of the backup at tag, and return the URL that was used on the tag
	// when that status value was read.
	ACTOR static Future<EBackupState> waitBackup(FileBackupAgent* backupAgent,
	                                             Database cx,
	                                             std::string tagName,
	                                             bool stopWhenDone,
	                                             Reference<IBackupContainer>* pContainer = nullptr,
	                                             UID* pUID = nullptr) {
		state std::string backTrace;
		state KeyBackedTag tag = makeBackupTag(tagName);

		loop {
			state Reference<ReadYourWritesTransaction> tr(new ReadYourWritesTransaction(cx));
			tr->setOption(FDBTransactionOptions::ACCESS_SYSTEM_KEYS);
			tr->setOption(FDBTransactionOptions::LOCK_AWARE);

			try {
				state Optional<UidAndAbortedFlagT> oldUidAndAborted = wait(tag.get(tr));
				if (!oldUidAndAborted.present()) {
					return EBackupState::STATE_NEVERRAN;
				}

				state BackupConfig config(oldUidAndAborted.get().first);
				state EBackupState status = wait(config.stateEnum().getD(tr, false, EBackupState::STATE_NEVERRAN));

				// Break, if one of the following is true
				//  - no longer runnable
				//  - in differential mode (restorable) and stopWhenDone is not enabled
				if (!FileBackupAgent::isRunnable(status) ||
				    ((!stopWhenDone) && (EBackupState::STATE_RUNNING_DIFFERENTIAL == status))) {

					if (pContainer != nullptr) {
						Reference<IBackupContainer> c =
						    wait(config.backupContainer().getOrThrow(tr, false, backup_invalid_info()));
						*pContainer = c;
					}

					if (pUID != nullptr) {
						*pUID = oldUidAndAborted.get().first;
					}

					return status;
				}

				state Future<Void> watchFuture = tr->watch(config.stateEnum().key);
				wait(tr->commit());
				wait(watchFuture);
			} catch (Error& e) {
				wait(tr->onError(e));
			}
		}
	}

	ACTOR static Future<Void> submitBackup(FileBackupAgent* backupAgent,
	                                       Reference<ReadYourWritesTransaction> tr,
	                                       Key outContainer,
	                                       int initialSnapshotIntervalSeconds,
	                                       int snapshotIntervalSeconds,
	                                       std::string tagName,
	                                       Standalone<VectorRef<KeyRangeRef>> backupRanges,
	                                       bool stopWhenDone,
	                                       bool partitionedLog,
	                                       bool incrementalBackupOnly) {
		tr->setOption(FDBTransactionOptions::ACCESS_SYSTEM_KEYS);
		tr->setOption(FDBTransactionOptions::LOCK_AWARE);
		tr->setOption(FDBTransactionOptions::COMMIT_ON_FIRST_PROXY);

		TraceEvent(SevInfo, "FBA_SubmitBackup")
		    .detail("TagName", tagName.c_str())
		    .detail("StopWhenDone", stopWhenDone)
		    .detail("UsePartitionedLog", partitionedLog)
		    .detail("OutContainer", outContainer.toString());

		state KeyBackedTag tag = makeBackupTag(tagName);
		Optional<UidAndAbortedFlagT> uidAndAbortedFlag = wait(tag.get(tr));
		if (uidAndAbortedFlag.present()) {
			state BackupConfig prevConfig(uidAndAbortedFlag.get().first);
			state EBackupState prevBackupStatus =
			    wait(prevConfig.stateEnum().getD(tr, false, EBackupState::STATE_NEVERRAN));
			if (FileBackupAgent::isRunnable(prevBackupStatus)) {
				throw backup_duplicate();
			}

			// Now is time to clear prev backup config space. We have no more use for it.
			prevConfig.clear(tr);
		}

		state BackupConfig config(deterministicRandom()->randomUniqueID());
		state UID uid = config.getUid();

		// This check will ensure that current backupUid is later than the last backup Uid
		state Standalone<StringRef> nowStr = BackupAgentBase::getCurrentTime();
		state std::string backupContainer = outContainer.toString();

		// To be consistent with directory handling behavior since FDB backup was first released, if the container
		// string describes a local directory then "/backup-<timestamp>" will be added to it.
		if (backupContainer.find("file://") == 0) {
			backupContainer = joinPath(backupContainer, std::string("backup-") + nowStr.toString());
		}

		state Reference<IBackupContainer> bc = IBackupContainer::openContainer(backupContainer);
		try {
			wait(timeoutError(bc->create(), 30));
		} catch (Error& e) {
			if (e.code() == error_code_actor_cancelled)
				throw;
			fprintf(stderr, "ERROR: Could not create backup container: %s\n", e.what());
			throw backup_error();
		}

		Optional<Value> lastBackupTimestamp = wait(backupAgent->lastBackupTimestamp().get(tr));

		if ((lastBackupTimestamp.present()) && (lastBackupTimestamp.get() >= nowStr)) {
			fprintf(stderr,
			        "ERROR: The last backup `%s' happened in the future.\n",
			        printable(lastBackupTimestamp.get()).c_str());
			throw backup_error();
		}

		KeyRangeMap<int> backupRangeSet;
		for (auto& backupRange : backupRanges) {
			backupRangeSet.insert(backupRange, 1);
		}

		backupRangeSet.coalesce(allKeys);
		state std::vector<KeyRange> normalizedRanges;

		for (auto& backupRange : backupRangeSet.ranges()) {
			if (backupRange.value()) {
				normalizedRanges.push_back(KeyRange(KeyRangeRef(backupRange.range().begin, backupRange.range().end)));
			}
		}

		config.clear(tr);

		state Key destUidValue(BinaryWriter::toValue(uid, Unversioned()));
		if (normalizedRanges.size() == 1) {
			RangeResult existingDestUidValues = wait(
			    tr->getRange(KeyRangeRef(destUidLookupPrefix, strinc(destUidLookupPrefix)), CLIENT_KNOBS->TOO_MANY));
			bool found = false;
			for (auto it : existingDestUidValues) {
				if (BinaryReader::fromStringRef<KeyRange>(it.key.removePrefix(destUidLookupPrefix), IncludeVersion()) ==
				    normalizedRanges[0]) {
					destUidValue = it.value;
					found = true;
					break;
				}
			}
			if (!found) {
				destUidValue = BinaryWriter::toValue(deterministicRandom()->randomUniqueID(), Unversioned());
				tr->set(
				    BinaryWriter::toValue(normalizedRanges[0], IncludeVersion(ProtocolVersion::withSharedMutations()))
				        .withPrefix(destUidLookupPrefix),
				    destUidValue);
			}
		}

		tr->set(config.getUidAsKey().withPrefix(destUidValue).withPrefix(backupLatestVersionsPrefix),
		        BinaryWriter::toValue<Version>(tr->getReadVersion().get(), Unversioned()));
		config.destUidValue().set(tr, destUidValue);

		// Point the tag to this new uid
		tag.set(tr, { uid, false });

		backupAgent->lastBackupTimestamp().set(tr, nowStr);

		// Set the backup keys
		config.tag().set(tr, tagName);
		config.stateEnum().set(tr, EBackupState::STATE_SUBMITTED);
		config.backupContainer().set(tr, bc);
		config.stopWhenDone().set(tr, stopWhenDone);
		config.backupRanges().set(tr, normalizedRanges);
		config.initialSnapshotIntervalSeconds().set(tr, initialSnapshotIntervalSeconds);
		config.snapshotIntervalSeconds().set(tr, snapshotIntervalSeconds);
		config.partitionedLogEnabled().set(tr, partitionedLog);
		config.incrementalBackupOnly().set(tr, incrementalBackupOnly);

		Key taskKey = wait(fileBackup::StartFullBackupTaskFunc::addTask(
		    tr, backupAgent->taskBucket, uid, TaskCompletionKey::noSignal()));

		return Void();
	}

	ACTOR static Future<Void> submitRestore(FileBackupAgent* backupAgent,
	                                        Reference<ReadYourWritesTransaction> tr,
	                                        Key tagName,
	                                        Key backupURL,
	                                        Standalone<VectorRef<KeyRangeRef>> ranges,
	                                        Version restoreVersion,
	                                        Key addPrefix,
	                                        Key removePrefix,
	                                        bool lockDB,
	                                        bool onlyAppyMutationLogs,
	                                        bool inconsistentSnapshotOnly,
	                                        Version beginVersion,
	                                        UID uid) {
		KeyRangeMap<int> restoreRangeSet;
		for (auto& range : ranges) {
			restoreRangeSet.insert(range, 1);
		}
		restoreRangeSet.coalesce(allKeys);
		state std::vector<KeyRange> restoreRanges;
		for (auto& restoreRange : restoreRangeSet.ranges()) {
			if (restoreRange.value()) {
				restoreRanges.push_back(KeyRange(KeyRangeRef(restoreRange.range().begin, restoreRange.range().end)));
			}
		}
		for (auto& restoreRange : restoreRanges) {
			ASSERT(restoreRange.begin.startsWith(removePrefix) && restoreRange.end.startsWith(removePrefix));
		}

		tr->setOption(FDBTransactionOptions::ACCESS_SYSTEM_KEYS);
		tr->setOption(FDBTransactionOptions::LOCK_AWARE);

		// Get old restore config for this tag
		state KeyBackedTag tag = makeRestoreTag(tagName.toString());
		state Optional<UidAndAbortedFlagT> oldUidAndAborted = wait(tag.get(tr));
		if (oldUidAndAborted.present()) {
			if (oldUidAndAborted.get().first == uid) {
				if (oldUidAndAborted.get().second) {
					throw restore_duplicate_uid();
				} else {
					return Void();
				}
			}

			state RestoreConfig oldRestore(oldUidAndAborted.get().first);

			// Make sure old restore for this tag is not runnable
			bool runnable = wait(oldRestore.isRunnable(tr));

			if (runnable) {
				throw restore_duplicate_tag();
			}

			// Clear the old restore config
			oldRestore.clear(tr);
		}

		state int index;
		for (index = 0; index < restoreRanges.size(); index++) {
			KeyRange restoreIntoRange = KeyRangeRef(restoreRanges[index].begin, restoreRanges[index].end)
			                                .removePrefix(removePrefix)
			                                .withPrefix(addPrefix);
			RangeResult existingRows = wait(tr->getRange(restoreIntoRange, 1));
			if (existingRows.size() > 0 && !onlyAppyMutationLogs) {
				throw restore_destination_not_empty();
			}
		}
		// Make new restore config
		state RestoreConfig restore(uid);

		// Point the tag to the new uid
		tag.set(tr, { uid, false });

		Reference<IBackupContainer> bc = IBackupContainer::openContainer(backupURL.toString());

		// Configure the new restore
		restore.tag().set(tr, tagName.toString());
		restore.sourceContainer().set(tr, bc);
		restore.stateEnum().set(tr, ERestoreState::QUEUED);
		restore.restoreVersion().set(tr, restoreVersion);
		restore.onlyAppyMutationLogs().set(tr, onlyAppyMutationLogs);
		restore.inconsistentSnapshotOnly().set(tr, inconsistentSnapshotOnly);
		restore.beginVersion().set(tr, beginVersion);
		if (BUGGIFY && restoreRanges.size() == 1) {
			restore.restoreRange().set(tr, restoreRanges[0]);
		} else {
			restore.restoreRanges().set(tr, restoreRanges);
		}
		// this also sets restore.add/removePrefix.
		restore.initApplyMutations(tr, addPrefix, removePrefix);

		Key taskKey = wait(fileBackup::StartFullRestoreTaskFunc::addTask(
		    tr, backupAgent->taskBucket, uid, TaskCompletionKey::noSignal()));

		if (lockDB)
			wait(lockDatabase(tr, uid));
		else
			wait(checkDatabaseLock(tr, uid));

		return Void();
	}

	// This method will return the final status of the backup
	ACTOR static Future<ERestoreState> waitRestore(Database cx, Key tagName, bool verbose) {
		state ERestoreState status;
		loop {
			state Reference<ReadYourWritesTransaction> tr(new ReadYourWritesTransaction(cx));
			try {
				tr->setOption(FDBTransactionOptions::PRIORITY_SYSTEM_IMMEDIATE);
				tr->setOption(FDBTransactionOptions::ACCESS_SYSTEM_KEYS);
				tr->setOption(FDBTransactionOptions::LOCK_AWARE);

				state KeyBackedTag tag = makeRestoreTag(tagName.toString());
				Optional<UidAndAbortedFlagT> current = wait(tag.get(tr));
				if (!current.present()) {
					if (verbose)
						printf("waitRestore: Tag: %s  State: %s\n",
						       tagName.toString().c_str(),
						       FileBackupAgent::restoreStateText(ERestoreState::UNITIALIZED).toString().c_str());
					return ERestoreState::UNITIALIZED;
				}

				state RestoreConfig restore(current.get().first);

				if (verbose) {
					state std::string details = wait(restore.getProgress(tr));
					printf("%s\n", details.c_str());
				}

				ERestoreState status_ = wait(restore.stateEnum().getD(tr));
				status = status_;
				state bool runnable = wait(restore.isRunnable(tr));

				// State won't change from here
				if (!runnable)
					break;

				// Wait for a change
				state Future<Void> watchFuture = tr->watch(restore.stateEnum().key);
				wait(tr->commit());
				if (verbose)
					wait(watchFuture || delay(1));
				else
					wait(watchFuture);
			} catch (Error& e) {
				wait(tr->onError(e));
			}
		}

		return status;
	}

	ACTOR static Future<Void> discontinueBackup(FileBackupAgent* backupAgent,
	                                            Reference<ReadYourWritesTransaction> tr,
	                                            Key tagName) {
		tr->setOption(FDBTransactionOptions::ACCESS_SYSTEM_KEYS);
		tr->setOption(FDBTransactionOptions::LOCK_AWARE);

		state KeyBackedTag tag = makeBackupTag(tagName.toString());
		state UidAndAbortedFlagT current = wait(tag.getOrThrow(tr, false, backup_unneeded()));
		state BackupConfig config(current.first);
		state EBackupState status = wait(config.stateEnum().getD(tr, false, EBackupState::STATE_NEVERRAN));

		if (!FileBackupAgent::isRunnable(status)) {
			throw backup_unneeded();
		}

		// If the backup is already restorable then 'mostly' abort it - cancel all tasks via the tag
		// and clear the mutation logging config and data - but set its state as COMPLETED instead of ABORTED.
		state Optional<Version> latestRestorableVersion = wait(config.getLatestRestorableVersion(tr));

		TraceEvent(SevInfo, "FBA_DiscontinueBackup")
		    .detail("AlreadyRestorable", latestRestorableVersion.present() ? "Yes" : "No")
		    .detail("TagName", tag.tagName.c_str())
		    .detail("Status", BackupAgentBase::getStateText(status));

		if (latestRestorableVersion.present()) {
			// Cancel all backup tasks through tag
			wait(tag.cancel(tr));

			tr->setOption(FDBTransactionOptions::COMMIT_ON_FIRST_PROXY);

			state Key destUidValue = wait(config.destUidValue().getOrThrow(tr));
			wait(success(tr->getReadVersion()));
			wait(eraseLogData(tr, config.getUidAsKey(), destUidValue) &&
			     fileBackup::clearBackupStartID(tr, config.getUid()));

			config.stateEnum().set(tr, EBackupState::STATE_COMPLETED);

			return Void();
		}

		state bool stopWhenDone = wait(config.stopWhenDone().getOrThrow(tr));

		if (stopWhenDone) {
			throw backup_duplicate();
		}

		config.stopWhenDone().set(tr, true);

		return Void();
	}

	ACTOR static Future<Void> abortBackup(FileBackupAgent* backupAgent,
	                                      Reference<ReadYourWritesTransaction> tr,
	                                      std::string tagName) {
		tr->setOption(FDBTransactionOptions::ACCESS_SYSTEM_KEYS);
		tr->setOption(FDBTransactionOptions::LOCK_AWARE);

		state KeyBackedTag tag = makeBackupTag(tagName);
		state UidAndAbortedFlagT current = wait(tag.getOrThrow(tr, false, backup_unneeded()));

		state BackupConfig config(current.first);
		state Key destUidValue = wait(config.destUidValue().getOrThrow(tr));
		EBackupState status = wait(config.stateEnum().getD(tr, false, EBackupState::STATE_NEVERRAN));

		if (!backupAgent->isRunnable(status)) {
			throw backup_unneeded();
		}

		TraceEvent(SevInfo, "FBA_AbortBackup")
		    .detail("TagName", tagName.c_str())
		    .detail("Status", BackupAgentBase::getStateText(status));

		// Cancel backup task through tag
		wait(tag.cancel(tr));

		wait(eraseLogData(tr, config.getUidAsKey(), destUidValue) &&
		     fileBackup::clearBackupStartID(tr, config.getUid()));

		config.stateEnum().set(tr, EBackupState::STATE_ABORTED);

		return Void();
	}

	ACTOR static Future<Void> changePause(FileBackupAgent* backupAgent, Database db, bool pause) {
		state Reference<ReadYourWritesTransaction> tr(new ReadYourWritesTransaction(db));
		state Future<Void> change = backupAgent->taskBucket->changePause(db, pause);

		loop {
			tr->setOption(FDBTransactionOptions::ACCESS_SYSTEM_KEYS);
			tr->setOption(FDBTransactionOptions::LOCK_AWARE);
			tr->setOption(FDBTransactionOptions::PRIORITY_SYSTEM_IMMEDIATE);

			try {
				tr->set(backupPausedKey, pause ? LiteralStringRef("1") : LiteralStringRef("0"));
				wait(tr->commit());
				break;
			} catch (Error& e) {
				wait(tr->onError(e));
			}
		}
		wait(change);
		TraceEvent("FileBackupAgentChangePaused").detail("Action", pause ? "Paused" : "Resumed");
		return Void();
	}

	struct TimestampedVersion {
		Optional<Version> version;
		Optional<int64_t> epochs;

		bool present() const { return version.present(); }

		JsonBuilderObject toJSON() const {
			JsonBuilderObject doc;
			if (version.present()) {
				doc.setKey("Version", version.get());
				if (epochs.present()) {
					doc.setKey("EpochSeconds", epochs.get());
					doc.setKey("Timestamp", timeStampToString(epochs));
				}
			}
			return doc;
		}
	};

	// Helper actor for generating status
	// If f is present, lookup epochs using timekeeper and tr, return TimestampedVersion
	ACTOR static Future<TimestampedVersion> getTimestampedVersion(Reference<ReadYourWritesTransaction> tr,
	                                                              Future<Optional<Version>> f) {
		state TimestampedVersion tv;
		wait(store(tv.version, f));
		if (tv.version.present()) {
			wait(store(tv.epochs, timeKeeperEpochsFromVersion(tv.version.get(), tr)));
		}
		return tv;
	}

	ACTOR static Future<std::string> getStatusJSON(FileBackupAgent* backupAgent, Database cx, std::string tagName) {
		state Reference<ReadYourWritesTransaction> tr(new ReadYourWritesTransaction(cx));

		loop {
			try {
				state JsonBuilderObject doc;
				doc.setKey("SchemaVersion", "1.0.0");

				tr->setOption(FDBTransactionOptions::ACCESS_SYSTEM_KEYS);
				tr->setOption(FDBTransactionOptions::LOCK_AWARE);

				state KeyBackedTag tag = makeBackupTag(tagName);
				state Optional<UidAndAbortedFlagT> uidAndAbortedFlag;
				state Optional<Value> paused;
				state Version recentReadVersion;

				wait(store(paused, tr->get(backupAgent->taskBucket->getPauseKey())) &&
				     store(uidAndAbortedFlag, tag.get(tr)) && store(recentReadVersion, tr->getReadVersion()));

				doc.setKey("BackupAgentsPaused", paused.present());
				doc.setKey("Tag", tag.tagName);

				if (uidAndAbortedFlag.present()) {
					doc.setKey("UID", uidAndAbortedFlag.get().first.toString());

					state BackupConfig config(uidAndAbortedFlag.get().first);

					state EBackupState backupState =
					    wait(config.stateEnum().getD(tr, false, EBackupState::STATE_NEVERRAN));
					JsonBuilderObject statusDoc;
					statusDoc.setKey("Name", BackupAgentBase::getStateName(backupState));
					statusDoc.setKey("Description", BackupAgentBase::getStateText(backupState));
					statusDoc.setKey("Completed", backupState == EBackupState::STATE_COMPLETED);
					statusDoc.setKey("Running", BackupAgentBase::isRunnable(backupState));
					doc.setKey("Status", statusDoc);

					state Future<Void> done = Void();

					if (backupState != EBackupState::STATE_NEVERRAN) {
						state Reference<IBackupContainer> bc;
						state TimestampedVersion latestRestorable;

						wait(
						    store(latestRestorable, getTimestampedVersion(tr, config.getLatestRestorableVersion(tr))) &&
						    store(bc, config.backupContainer().getOrThrow(tr)));

						doc.setKey("Restorable", latestRestorable.present());

						if (latestRestorable.present()) {
							JsonBuilderObject o = latestRestorable.toJSON();
							if (backupState != EBackupState::STATE_COMPLETED) {
								o.setKey("LagSeconds",
								         (recentReadVersion - latestRestorable.version.get()) /
								             CLIENT_KNOBS->CORE_VERSIONSPERSECOND);
							}
							doc.setKey("LatestRestorablePoint", o);
						}
						doc.setKey("DestinationURL", bc->getURL());
					}

					if (backupState == EBackupState::STATE_RUNNING_DIFFERENTIAL ||
					    backupState == EBackupState::STATE_RUNNING) {
						state int64_t snapshotInterval;
						state int64_t logBytesWritten;
						state int64_t rangeBytesWritten;
						state bool stopWhenDone;
						state TimestampedVersion snapshotBegin;
						state TimestampedVersion snapshotTargetEnd;
						state TimestampedVersion latestLogEnd;
						state TimestampedVersion latestSnapshotEnd;
						state TimestampedVersion snapshotLastDispatch;
						state Optional<int64_t> snapshotLastDispatchShardsBehind;

						wait(
						    store(snapshotInterval, config.snapshotIntervalSeconds().getOrThrow(tr)) &&
						    store(logBytesWritten, config.logBytesWritten().getD(tr)) &&
						    store(rangeBytesWritten, config.rangeBytesWritten().getD(tr)) &&
						    store(stopWhenDone, config.stopWhenDone().getOrThrow(tr)) &&
						    store(snapshotBegin, getTimestampedVersion(tr, config.snapshotBeginVersion().get(tr))) &&
						    store(snapshotTargetEnd,
						          getTimestampedVersion(tr, config.snapshotTargetEndVersion().get(tr))) &&
						    store(latestLogEnd, getTimestampedVersion(tr, config.latestLogEndVersion().get(tr))) &&
						    store(latestSnapshotEnd,
						          getTimestampedVersion(tr, config.latestSnapshotEndVersion().get(tr))) &&
						    store(snapshotLastDispatch,
						          getTimestampedVersion(tr, config.snapshotDispatchLastVersion().get(tr))) &&
						    store(snapshotLastDispatchShardsBehind, config.snapshotDispatchLastShardsBehind().get(tr)));

						doc.setKey("StopAfterSnapshot", stopWhenDone);
						doc.setKey("SnapshotIntervalSeconds", snapshotInterval);
						doc.setKey("LogBytesWritten", logBytesWritten);
						doc.setKey("RangeBytesWritten", rangeBytesWritten);

						if (latestLogEnd.present()) {
							doc.setKey("LatestLogEnd", latestLogEnd.toJSON());
						}

						if (latestSnapshotEnd.present()) {
							doc.setKey("LatestSnapshotEnd", latestSnapshotEnd.toJSON());
						}

						JsonBuilderObject snapshot;

						if (snapshotBegin.present()) {
							snapshot.setKey("Begin", snapshotBegin.toJSON());

							if (snapshotTargetEnd.present()) {
								snapshot.setKey("EndTarget", snapshotTargetEnd.toJSON());

								Version interval = snapshotTargetEnd.version.get() - snapshotBegin.version.get();
								snapshot.setKey("IntervalSeconds", interval / CLIENT_KNOBS->CORE_VERSIONSPERSECOND);

								Version elapsed = recentReadVersion - snapshotBegin.version.get();
								double progress = (interval > 0) ? (100.0 * elapsed / interval) : 100;
								snapshot.setKey("ExpectedProgress", progress);
							}

							JsonBuilderObject dispatchDoc = snapshotLastDispatch.toJSON();
							if (snapshotLastDispatchShardsBehind.present()) {
								dispatchDoc.setKey("ShardsBehind", snapshotLastDispatchShardsBehind.get());
							}
							snapshot.setKey("LastDispatch", dispatchDoc);
						}

						doc.setKey("CurrentSnapshot", snapshot);
					}

					KeyBackedMap<int64_t, std::pair<std::string, Version>>::PairsType errors =
					    wait(config.lastErrorPerType().getRange(
					        tr, 0, std::numeric_limits<int>::max(), CLIENT_KNOBS->TOO_MANY));
					JsonBuilderArray errorList;
					for (auto& e : errors) {
						std::string msg = e.second.first;
						Version ver = e.second.second;

						JsonBuilderObject errDoc;
						errDoc.setKey("Message", msg.c_str());
						errDoc.setKey("RelativeSeconds",
						              (ver - recentReadVersion) / CLIENT_KNOBS->CORE_VERSIONSPERSECOND);
					}
					doc.setKey("Errors", errorList);
				}

				return doc.getJson();
			} catch (Error& e) {
				wait(tr->onError(e));
			}
		}
	}

	ACTOR static Future<std::string> getStatus(FileBackupAgent* backupAgent,
	                                           Database cx,
	                                           bool showErrors,
	                                           std::string tagName) {
		state Reference<ReadYourWritesTransaction> tr(new ReadYourWritesTransaction(cx));
		state std::string statusText;

		loop {
			try {
				tr->setOption(FDBTransactionOptions::ACCESS_SYSTEM_KEYS);
				tr->setOption(FDBTransactionOptions::LOCK_AWARE);

				state KeyBackedTag tag;
				state BackupConfig config;
				state EBackupState backupState;

				statusText = "";
				tag = makeBackupTag(tagName);
				state Optional<UidAndAbortedFlagT> uidAndAbortedFlag = wait(tag.get(tr));
				state Future<Optional<Value>> fPaused = tr->get(backupAgent->taskBucket->getPauseKey());
				if (uidAndAbortedFlag.present()) {
					config = BackupConfig(uidAndAbortedFlag.get().first);
					EBackupState status = wait(config.stateEnum().getD(tr, false, EBackupState::STATE_NEVERRAN));
					backupState = status;
				}

				if (!uidAndAbortedFlag.present() || backupState == EBackupState::STATE_NEVERRAN) {
					statusText += "No previous backups found.\n";
				} else {
					state std::string backupStatus(BackupAgentBase::getStateText(backupState));
					state Reference<IBackupContainer> bc;
					state Optional<Version> latestRestorableVersion;
					state Version recentReadVersion;

					wait(store(latestRestorableVersion, config.getLatestRestorableVersion(tr)) &&
					     store(bc, config.backupContainer().getOrThrow(tr)) &&
					     store(recentReadVersion, tr->getReadVersion()));

					bool snapshotProgress = false;

					switch (backupState) {
					case EBackupState::STATE_SUBMITTED:
						statusText += "The backup on tag `" + tagName + "' is in progress (just started) to " +
						              bc->getURL() + ".\n";
						break;
					case EBackupState::STATE_RUNNING:
						statusText += "The backup on tag `" + tagName + "' is in progress to " + bc->getURL() + ".\n";
						snapshotProgress = true;
						break;
					case EBackupState::STATE_RUNNING_DIFFERENTIAL:
						statusText += "The backup on tag `" + tagName + "' is restorable but continuing to " +
						              bc->getURL() + ".\n";
						snapshotProgress = true;
						break;
					case EBackupState::STATE_COMPLETED:
						statusText += "The previous backup on tag `" + tagName + "' at " + bc->getURL() +
						              " completed at version " + format("%lld", latestRestorableVersion.orDefault(-1)) +
						              ".\n";
						break;
					default:
						statusText += "The previous backup on tag `" + tagName + "' at " + bc->getURL() + " " +
						              backupStatus + ".\n";
						break;
					}
					statusText += format("BackupUID: %s\n", uidAndAbortedFlag.get().first.toString().c_str());
					statusText += format("BackupURL: %s\n", bc->getURL().c_str());

					if (snapshotProgress) {
						state int64_t snapshotInterval;
						state Version snapshotBeginVersion;
						state Version snapshotTargetEndVersion;
						state Optional<Version> latestSnapshotEndVersion;
						state Optional<Version> latestLogEndVersion;
						state Optional<int64_t> logBytesWritten;
						state Optional<int64_t> rangeBytesWritten;
						state Optional<int64_t> latestSnapshotEndVersionTimestamp;
						state Optional<int64_t> latestLogEndVersionTimestamp;
						state Optional<int64_t> snapshotBeginVersionTimestamp;
						state Optional<int64_t> snapshotTargetEndVersionTimestamp;
						state bool stopWhenDone;

						wait(store(snapshotBeginVersion, config.snapshotBeginVersion().getOrThrow(tr)) &&
						     store(snapshotTargetEndVersion, config.snapshotTargetEndVersion().getOrThrow(tr)) &&
						     store(snapshotInterval, config.snapshotIntervalSeconds().getOrThrow(tr)) &&
						     store(logBytesWritten, config.logBytesWritten().get(tr)) &&
						     store(rangeBytesWritten, config.rangeBytesWritten().get(tr)) &&
						     store(latestLogEndVersion, config.latestLogEndVersion().get(tr)) &&
						     store(latestSnapshotEndVersion, config.latestSnapshotEndVersion().get(tr)) &&
						     store(stopWhenDone, config.stopWhenDone().getOrThrow(tr)));

						wait(store(latestSnapshotEndVersionTimestamp,
						           getTimestampFromVersion(latestSnapshotEndVersion, tr)) &&
						     store(latestLogEndVersionTimestamp, getTimestampFromVersion(latestLogEndVersion, tr)) &&
						     store(snapshotBeginVersionTimestamp,
						           timeKeeperEpochsFromVersion(snapshotBeginVersion, tr)) &&
						     store(snapshotTargetEndVersionTimestamp,
						           timeKeeperEpochsFromVersion(snapshotTargetEndVersion, tr)));

						statusText += format("Snapshot interval is %lld seconds.  ", snapshotInterval);
						if (backupState == EBackupState::STATE_RUNNING_DIFFERENTIAL)
							statusText += format("Current snapshot progress target is %3.2f%% (>100%% means the "
							                     "snapshot is supposed to be done)\n",
							                     100.0 * (recentReadVersion - snapshotBeginVersion) /
							                         (snapshotTargetEndVersion - snapshotBeginVersion));
						else
							statusText += "The initial snapshot is still running.\n";

						statusText += format("\nDetails:\n LogBytes written - %ld\n RangeBytes written - %ld\n "
						                     "Last complete log version and timestamp        - %s, %s\n "
						                     "Last complete snapshot version and timestamp   - %s, %s\n "
						                     "Current Snapshot start version and timestamp   - %s, %s\n "
						                     "Expected snapshot end version and timestamp    - %s, %s\n "
						                     "Backup supposed to stop at next snapshot completion - %s\n",
						                     logBytesWritten.orDefault(0),
						                     rangeBytesWritten.orDefault(0),
						                     versionToString(latestLogEndVersion).c_str(),
						                     timeStampToString(latestLogEndVersionTimestamp).c_str(),
						                     versionToString(latestSnapshotEndVersion).c_str(),
						                     timeStampToString(latestSnapshotEndVersionTimestamp).c_str(),
						                     versionToString(snapshotBeginVersion).c_str(),
						                     timeStampToString(snapshotBeginVersionTimestamp).c_str(),
						                     versionToString(snapshotTargetEndVersion).c_str(),
						                     timeStampToString(snapshotTargetEndVersionTimestamp).c_str(),
						                     boolToYesOrNo(stopWhenDone).c_str());
					}

					// Append the errors, if requested
					if (showErrors) {
						KeyBackedMap<int64_t, std::pair<std::string, Version>>::PairsType errors =
						    wait(config.lastErrorPerType().getRange(
						        tr, 0, std::numeric_limits<int>::max(), CLIENT_KNOBS->TOO_MANY));
						std::string recentErrors;
						std::string pastErrors;

						for (auto& e : errors) {
							Version v = e.second.second;
							std::string msg = format(
							    "%s ago : %s\n",
							    secondsToTimeFormat((recentReadVersion - v) / CLIENT_KNOBS->CORE_VERSIONSPERSECOND)
							        .c_str(),
							    e.second.first.c_str());

							// If error version is at or more recent than the latest restorable version then it could be
							// inhibiting progress
							if (v >= latestRestorableVersion.orDefault(0)) {
								recentErrors += msg;
							} else {
								pastErrors += msg;
							}
						}

						if (!recentErrors.empty()) {
							if (latestRestorableVersion.present())
								statusText +=
								    format("Recent Errors (since latest restorable point %s ago)\n",
								           secondsToTimeFormat((recentReadVersion - latestRestorableVersion.get()) /
								                               CLIENT_KNOBS->CORE_VERSIONSPERSECOND)
								               .c_str()) +
								    recentErrors;
							else
								statusText += "Recent Errors (since initialization)\n" + recentErrors;
						}
						if (!pastErrors.empty())
							statusText += "Older Errors\n" + pastErrors;
					}
				}

				Optional<Value> paused = wait(fPaused);
				if (paused.present()) {
					statusText += format("\nAll backup agents have been paused.\n");
				}

				break;
			} catch (Error& e) {
				wait(tr->onError(e));
			}
		}

		return statusText;
	}

	ACTOR static Future<Optional<Version>> getLastRestorable(FileBackupAgent* backupAgent,
	                                                         Reference<ReadYourWritesTransaction> tr,
	                                                         Key tagName,
	                                                         bool snapshot) {
		tr->setOption(FDBTransactionOptions::ACCESS_SYSTEM_KEYS);
		tr->setOption(FDBTransactionOptions::LOCK_AWARE);
		state Optional<Value> version = wait(tr->get(backupAgent->lastRestorable.pack(tagName), snapshot));

		return (version.present())
		           ? Optional<Version>(BinaryReader::fromStringRef<Version>(version.get(), Unversioned()))
		           : Optional<Version>();
	}

	static StringRef read(StringRef& data, int bytes) {
		if (bytes > data.size())
			throw restore_error();
		StringRef r = data.substr(0, bytes);
		data = data.substr(bytes);
		return r;
	}

	// Submits the restore request to the database and throws "restore_invalid_version" error if
	// restore is not possible. Parameters:
	//   cx: the database to be restored to
	//   cxOrig: if present, is used to resolve the restore timestamp into a version.
	//   tagName: restore tag
	//   url: the backup container's URL that contains all backup files
	//   ranges: the restored key ranges; if empty, restore all key ranges in the backup
	//   waitForComplete: if set, wait until the restore is completed before returning; otherwise,
	//                    return when the request is submitted to the database.
	//   targetVersion: the version to be restored.
	//   verbose: print verbose information.
	//   addPrefix: each key is added this prefix during restore.
	//   removePrefix: for each key to be restored, remove this prefix first.
	//   lockDB: if set lock the database with randomUid before performing restore;
	//           otherwise, check database is locked with the randomUid
	//   onlyAppyMutationLogs: only perform incremental restore, by only applying mutation logs
	//   inconsistentSnapshotOnly: Ignore mutation log files during the restore to speedup the process.
	//                             When set to true, gives an inconsistent snapshot, thus not recommended
	//   beginVersion: restore's begin version
	//   randomUid: the UID for lock the database
	ACTOR static Future<Version> restore(FileBackupAgent* backupAgent,
	                                     Database cx,
	                                     Optional<Database> cxOrig,
	                                     Key tagName,
	                                     Key url,
	                                     Standalone<VectorRef<KeyRangeRef>> ranges,
	                                     bool waitForComplete,
	                                     Version targetVersion,
	                                     bool verbose,
	                                     Key addPrefix,
	                                     Key removePrefix,
	                                     bool lockDB,
	                                     bool onlyAppyMutationLogs,
	                                     bool inconsistentSnapshotOnly,
	                                     Version beginVersion,
	                                     UID randomUid) {
		// The restore command line tool won't allow ranges to be empty, but correctness workloads somehow might.
		if (ranges.empty()) {
			throw restore_error();
		}

		state Reference<IBackupContainer> bc = IBackupContainer::openContainer(url.toString());

		state BackupDescription desc = wait(bc->describeBackup(true));
		if (cxOrig.present()) {
			wait(desc.resolveVersionTimes(cxOrig.get()));
		}

		printf("Backup Description\n%s", desc.toString().c_str());
		if (targetVersion == invalidVersion && desc.maxRestorableVersion.present())
			targetVersion = desc.maxRestorableVersion.get();

		if (targetVersion == invalidVersion && onlyAppyMutationLogs && desc.contiguousLogEnd.present()) {
			targetVersion = desc.contiguousLogEnd.get() - 1;
		}

		Optional<RestorableFileSet> restoreSet =
		    wait(bc->getRestoreSet(targetVersion, ranges, onlyAppyMutationLogs, beginVersion));

		if (!restoreSet.present()) {
			TraceEvent(SevWarn, "FileBackupAgentRestoreNotPossible")
			    .detail("BackupContainer", bc->getURL())
			    .detail("BeginVersion", beginVersion)
			    .detail("TargetVersion", targetVersion);
			fprintf(stderr,
			        "ERROR: Restore version %" PRId64 " is not possible from %s\n",
			        targetVersion,
			        bc->getURL().c_str());
			throw restore_invalid_version();
		}

		if (verbose) {
			printf("Restoring backup to version: %lld\n", (long long)targetVersion);
		}

		state Reference<ReadYourWritesTransaction> tr(new ReadYourWritesTransaction(cx));
		loop {
			try {
				tr->setOption(FDBTransactionOptions::ACCESS_SYSTEM_KEYS);
				tr->setOption(FDBTransactionOptions::LOCK_AWARE);
				wait(submitRestore(backupAgent,
				                   tr,
				                   tagName,
				                   url,
				                   ranges,
				                   targetVersion,
				                   addPrefix,
				                   removePrefix,
				                   lockDB,
				                   onlyAppyMutationLogs,
				                   inconsistentSnapshotOnly,
				                   beginVersion,
				                   randomUid));
				wait(tr->commit());
				break;
			} catch (Error& e) {
				if (e.code() == error_code_restore_duplicate_tag) {
					throw;
				}
				wait(tr->onError(e));
			}
		}

		if (waitForComplete) {
			ERestoreState finalState = wait(waitRestore(cx, tagName, verbose));
			if (finalState != ERestoreState::COMPLETED)
				throw restore_error();
		}

		return targetVersion;
	}

	// used for correctness only, locks the database before discontinuing the backup and that same lock is then used
	// while doing the restore. the tagname of the backup must be the same as the restore.
	ACTOR static Future<Version> atomicRestore(FileBackupAgent* backupAgent,
	                                           Database cx,
	                                           Key tagName,
	                                           Standalone<VectorRef<KeyRangeRef>> ranges,
	                                           Key addPrefix,
	                                           Key removePrefix,
	                                           bool fastRestore) {
		state Reference<ReadYourWritesTransaction> ryw_tr =
		    Reference<ReadYourWritesTransaction>(new ReadYourWritesTransaction(cx));
		state BackupConfig backupConfig;
		loop {
			try {
				ryw_tr->setOption(FDBTransactionOptions::ACCESS_SYSTEM_KEYS);
				ryw_tr->setOption(FDBTransactionOptions::LOCK_AWARE);
				state KeyBackedTag tag = makeBackupTag(tagName.toString());
				UidAndAbortedFlagT uidFlag = wait(tag.getOrThrow(ryw_tr));
				backupConfig = BackupConfig(uidFlag.first);
				state EBackupState status = wait(backupConfig.stateEnum().getOrThrow(ryw_tr));

				if (status != EBackupState::STATE_RUNNING_DIFFERENTIAL) {
					throw backup_duplicate();
				}

				break;
			} catch (Error& e) {
				wait(ryw_tr->onError(e));
			}
		}

		// Lock src, record commit version
		state Transaction tr(cx);
		state Version commitVersion;
		state UID randomUid = deterministicRandom()->randomUniqueID();
		loop {
			try {
				// We must get a commit version so add a conflict range that won't likely cause conflicts
				// but will ensure that the transaction is actually submitted.
				tr.addWriteConflictRange(backupConfig.snapshotRangeDispatchMap().space.range());
				wait(lockDatabase(&tr, randomUid));
				wait(tr.commit());
				commitVersion = tr.getCommittedVersion();
				TraceEvent("AS_Locked").detail("CommitVer", commitVersion);
				break;
			} catch (Error& e) {
				wait(tr.onError(e));
			}
		}

		ryw_tr->reset();
		loop {
			try {
				Optional<Version> restoreVersion = wait(backupConfig.getLatestRestorableVersion(ryw_tr));
				if (restoreVersion.present() && restoreVersion.get() >= commitVersion) {
					TraceEvent("AS_RestoreVersion").detail("RestoreVer", restoreVersion.get());
					break;
				} else {
					ryw_tr->reset();
					wait(delay(0.2));
				}
			} catch (Error& e) {
				wait(ryw_tr->onError(e));
			}
		}

		ryw_tr->reset();
		loop {
			try {
				wait(discontinueBackup(backupAgent, ryw_tr, tagName));
				wait(ryw_tr->commit());
				TraceEvent("AS_DiscontinuedBackup");
				break;
			} catch (Error& e) {
				if (e.code() == error_code_backup_unneeded || e.code() == error_code_backup_duplicate) {
					break;
				}
				wait(ryw_tr->onError(e));
			}
		}

		wait(success(waitBackup(backupAgent, cx, tagName.toString(), true)));
		TraceEvent("AS_BackupStopped");

		ryw_tr->reset();
		loop {

			try {
				ryw_tr->setOption(FDBTransactionOptions::ACCESS_SYSTEM_KEYS);
				ryw_tr->setOption(FDBTransactionOptions::LOCK_AWARE);
				for (auto& range : ranges) {
					ryw_tr->addReadConflictRange(range);
					ryw_tr->clear(range);
				}
				wait(ryw_tr->commit());
				TraceEvent("AS_ClearedRange");
				break;
			} catch (Error& e) {
				wait(ryw_tr->onError(e));
			}
		}

		Reference<IBackupContainer> bc = wait(backupConfig.backupContainer().getOrThrow(cx));

		if (fastRestore) {
			TraceEvent("AtomicParallelRestoreStartRestore");
			Version targetVersion = -1;
			bool lockDB = true;
			wait(submitParallelRestore(
			    cx, tagName, ranges, KeyRef(bc->getURL()), targetVersion, lockDB, randomUid, addPrefix, removePrefix));
			state bool hasPrefix = (addPrefix.size() > 0 || removePrefix.size() > 0);
			TraceEvent("AtomicParallelRestoreWaitForRestoreFinish").detail("HasPrefix", hasPrefix);
			wait(parallelRestoreFinish(cx, randomUid, !hasPrefix));
			// If addPrefix or removePrefix set, we want to transform the effect by copying data
			if (hasPrefix) {
				wait(transformRestoredDatabase(cx, ranges, addPrefix, removePrefix));
				wait(unlockDatabase(cx, randomUid));
			}
			return -1;
		} else {
			TraceEvent("AS_StartRestore");
			Version ver = wait(restore(backupAgent,
			                           cx,
			                           cx,
			                           tagName,
			                           KeyRef(bc->getURL()),
			                           ranges,
			                           true,
			                           -1,
			                           true,
			                           addPrefix,
			                           removePrefix,
			                           true,
			                           false,
			                           false,
			                           invalidVersion,
			                           randomUid));
			return ver;
		}
	}

	// Similar to atomicRestore, only used in simulation test.
	// locks the database before discontinuing the backup and that same lock is then used while doing the restore.
	// the tagname of the backup must be the same as the restore.
	static Future<Void> atomicParallelRestore(FileBackupAgent* backupAgent,
	                                          Database cx,
	                                          Key tagName,
	                                          Standalone<VectorRef<KeyRangeRef>> ranges,
	                                          Key addPrefix,
	                                          Key removePrefix) {
		return success(atomicRestore(backupAgent, cx, tagName, ranges, addPrefix, removePrefix, true));
	}
};

const std::string BackupAgentBase::defaultTagName = "default";
const int BackupAgentBase::logHeaderSize = 12;
const int FileBackupAgent::dataFooterSize = 20;

// Return if parallel restore has finished
Future<Void> FileBackupAgent::parallelRestoreFinish(Database cx, UID randomUID, bool unlockDB) {
	return FileBackupAgentImpl::parallelRestoreFinish(cx, randomUID, unlockDB);
}

Future<Void> FileBackupAgent::submitParallelRestore(Database cx,
                                                    Key backupTag,
                                                    Standalone<VectorRef<KeyRangeRef>> backupRanges,
                                                    Key bcUrl,
                                                    Version targetVersion,
                                                    bool lockDB,
                                                    UID randomUID,
                                                    Key addPrefix,
                                                    Key removePrefix) {
	return FileBackupAgentImpl::submitParallelRestore(
	    cx, backupTag, backupRanges, bcUrl, targetVersion, lockDB, randomUID, addPrefix, removePrefix);
}

Future<Void> FileBackupAgent::atomicParallelRestore(Database cx,
                                                    Key tagName,
                                                    Standalone<VectorRef<KeyRangeRef>> ranges,
                                                    Key addPrefix,
                                                    Key removePrefix) {
	return FileBackupAgentImpl::atomicParallelRestore(this, cx, tagName, ranges, addPrefix, removePrefix);
}

Future<Version> FileBackupAgent::restore(Database cx,
                                         Optional<Database> cxOrig,
                                         Key tagName,
                                         Key url,
                                         Standalone<VectorRef<KeyRangeRef>> ranges,
                                         bool waitForComplete,
                                         Version targetVersion,
                                         bool verbose,
                                         Key addPrefix,
                                         Key removePrefix,
                                         bool lockDB,
                                         bool onlyAppyMutationLogs,
                                         bool inconsistentSnapshotOnly,
                                         Version beginVersion) {
	return FileBackupAgentImpl::restore(this,
	                                    cx,
	                                    cxOrig,
	                                    tagName,
	                                    url,
	                                    ranges,
	                                    waitForComplete,
	                                    targetVersion,
	                                    verbose,
	                                    addPrefix,
	                                    removePrefix,
	                                    lockDB,
	                                    onlyAppyMutationLogs,
	                                    inconsistentSnapshotOnly,
	                                    beginVersion,
	                                    deterministicRandom()->randomUniqueID());
}

Future<Version> FileBackupAgent::atomicRestore(Database cx,
                                               Key tagName,
                                               Standalone<VectorRef<KeyRangeRef>> ranges,
                                               Key addPrefix,
                                               Key removePrefix) {
	return FileBackupAgentImpl::atomicRestore(this, cx, tagName, ranges, addPrefix, removePrefix, false);
}

Future<ERestoreState> FileBackupAgent::abortRestore(Reference<ReadYourWritesTransaction> tr, Key tagName) {
	return fileBackup::abortRestore(tr, tagName);
}

Future<ERestoreState> FileBackupAgent::abortRestore(Database cx, Key tagName) {
	return fileBackup::abortRestore(cx, tagName);
}

Future<std::string> FileBackupAgent::restoreStatus(Reference<ReadYourWritesTransaction> tr, Key tagName) {
	return fileBackup::restoreStatus(tr, tagName);
}

Future<ERestoreState> FileBackupAgent::waitRestore(Database cx, Key tagName, bool verbose) {
	return FileBackupAgentImpl::waitRestore(cx, tagName, verbose);
};

Future<Void> FileBackupAgent::submitBackup(Reference<ReadYourWritesTransaction> tr,
                                           Key outContainer,
                                           int initialSnapshotIntervalSeconds,
                                           int snapshotIntervalSeconds,
                                           std::string tagName,
                                           Standalone<VectorRef<KeyRangeRef>> backupRanges,
                                           bool stopWhenDone,
                                           bool partitionedLog,
                                           bool incrementalBackupOnly) {
	return FileBackupAgentImpl::submitBackup(this,
	                                         tr,
	                                         outContainer,
	                                         initialSnapshotIntervalSeconds,
	                                         snapshotIntervalSeconds,
	                                         tagName,
	                                         backupRanges,
	                                         stopWhenDone,
	                                         partitionedLog,
	                                         incrementalBackupOnly);
}

Future<Void> FileBackupAgent::discontinueBackup(Reference<ReadYourWritesTransaction> tr, Key tagName) {
	return FileBackupAgentImpl::discontinueBackup(this, tr, tagName);
}

Future<Void> FileBackupAgent::abortBackup(Reference<ReadYourWritesTransaction> tr, std::string tagName) {
	return FileBackupAgentImpl::abortBackup(this, tr, tagName);
}

Future<std::string> FileBackupAgent::getStatus(Database cx, bool showErrors, std::string tagName) {
	return FileBackupAgentImpl::getStatus(this, cx, showErrors, tagName);
}

Future<std::string> FileBackupAgent::getStatusJSON(Database cx, std::string tagName) {
	return FileBackupAgentImpl::getStatusJSON(this, cx, tagName);
}

Future<Optional<Version>> FileBackupAgent::getLastRestorable(Reference<ReadYourWritesTransaction> tr,
                                                             Key tagName,
                                                             bool snapshot) {
	return FileBackupAgentImpl::getLastRestorable(this, tr, tagName, snapshot);
}

void FileBackupAgent::setLastRestorable(Reference<ReadYourWritesTransaction> tr, Key tagName, Version version) {
	tr->setOption(FDBTransactionOptions::ACCESS_SYSTEM_KEYS);
	tr->setOption(FDBTransactionOptions::LOCK_AWARE);
	tr->set(lastRestorable.pack(tagName), BinaryWriter::toValue<Version>(version, Unversioned()));
}

Future<EBackupState> FileBackupAgent::waitBackup(Database cx,
                                                 std::string tagName,
                                                 bool stopWhenDone,
                                                 Reference<IBackupContainer>* pContainer,
                                                 UID* pUID) {
	return FileBackupAgentImpl::waitBackup(this, cx, tagName, stopWhenDone, pContainer, pUID);
}

Future<Void> FileBackupAgent::changePause(Database db, bool pause) {
	return FileBackupAgentImpl::changePause(this, db, pause);
}

// Fast Restore addPrefix test helper functions
static std::pair<bool, bool> insideValidRange(KeyValueRef kv,
                                              Standalone<VectorRef<KeyRangeRef>> restoreRanges,
                                              Standalone<VectorRef<KeyRangeRef>> backupRanges) {
	bool insideRestoreRange = false;
	bool insideBackupRange = false;
	for (auto& range : restoreRanges) {
		TraceEvent(SevFRTestInfo, "InsideValidRestoreRange")
		    .detail("Key", kv.key)
		    .detail("Range", range)
		    .detail("Inside", (kv.key >= range.begin && kv.key < range.end));
		if (kv.key >= range.begin && kv.key < range.end) {
			insideRestoreRange = true;
			break;
		}
	}
	for (auto& range : backupRanges) {
		TraceEvent(SevFRTestInfo, "InsideValidBackupRange")
		    .detail("Key", kv.key)
		    .detail("Range", range)
		    .detail("Inside", (kv.key >= range.begin && kv.key < range.end));
		if (kv.key >= range.begin && kv.key < range.end) {
			insideBackupRange = true;
			break;
		}
	}
	return std::make_pair(insideBackupRange, insideRestoreRange);
}

// Write [begin, end) in kvs to DB
ACTOR static Future<Void> writeKVs(Database cx, Standalone<VectorRef<KeyValueRef>> kvs, int begin, int end) {
	wait(runRYWTransaction(cx, [=](Reference<ReadYourWritesTransaction> tr) -> Future<Void> {
		tr->setOption(FDBTransactionOptions::ACCESS_SYSTEM_KEYS);
		tr->setOption(FDBTransactionOptions::LOCK_AWARE);
		int index = begin;
		while (index < end) {
			TraceEvent(SevFRTestInfo, "TransformDatabaseContentsWriteKV")
			    .detail("Index", index)
			    .detail("KVs", kvs.size())
			    .detail("Key", kvs[index].key)
			    .detail("Value", kvs[index].value);
			tr->set(kvs[index].key, kvs[index].value);
			++index;
		}
		return Void();
	}));

	// Sanity check data has been written to DB
	state ReadYourWritesTransaction tr(cx);
	loop {
		try {
			tr.setOption(FDBTransactionOptions::ACCESS_SYSTEM_KEYS);
			tr.setOption(FDBTransactionOptions::LOCK_AWARE);
			KeyRef k1 = kvs[begin].key;
			KeyRef k2 = end < kvs.size() ? kvs[end].key : normalKeys.end;
			TraceEvent(SevFRTestInfo, "TransformDatabaseContentsWriteKVReadBack")
			    .detail("Range", KeyRangeRef(k1, k2))
			    .detail("Begin", begin)
			    .detail("End", end);
			RangeResult readKVs = wait(tr.getRange(KeyRangeRef(k1, k2), CLIENT_KNOBS->TOO_MANY));
			ASSERT(readKVs.size() > 0 || begin == end);
			break;
		} catch (Error& e) {
			TraceEvent("TransformDatabaseContentsWriteKVReadBackError").error(e);
			wait(tr.onError(e));
		}
	}

	TraceEvent(SevFRTestInfo, "TransformDatabaseContentsWriteKVDone").detail("Begin", begin).detail("End", end);

	return Void();
}

// restoreRanges is the actual range that has applied removePrefix and addPrefix processed by restore system
// Assume: restoreRanges do not overlap which is achieved by ensuring backup ranges do not overlap
ACTOR static Future<Void> transformDatabaseContents(Database cx,
                                                    Key addPrefix,
                                                    Key removePrefix,
                                                    Standalone<VectorRef<KeyRangeRef>> restoreRanges) {
	state ReadYourWritesTransaction tr(cx);
	state Standalone<VectorRef<KeyValueRef>> oldData;

	TraceEvent("FastRestoreWorkloadTransformDatabaseContents")
	    .detail("AddPrefix", addPrefix)
	    .detail("RemovePrefix", removePrefix);
	state int i = 0;
	loop { // Read all data from DB
		try {
			tr.setOption(FDBTransactionOptions::ACCESS_SYSTEM_KEYS);
			tr.setOption(FDBTransactionOptions::LOCK_AWARE);
			for (i = 0; i < restoreRanges.size(); ++i) {
				RangeResult kvs = wait(tr.getRange(restoreRanges[i], CLIENT_KNOBS->TOO_MANY));
				ASSERT(!kvs.more);
				for (auto kv : kvs) {
					oldData.push_back_deep(oldData.arena(), KeyValueRef(kv.key, kv.value));
				}
			}
			break;
		} catch (Error& e) {
			TraceEvent("FastRestoreWorkloadTransformDatabaseContentsGetAllKeys")
			    .detail("Index", i)
			    .detail("RestoreRange", restoreRanges[i])
			    .error(e);
			oldData = Standalone<VectorRef<KeyValueRef>>(); // clear the vector
			wait(tr.onError(e));
		}
	}

	// Convert data by removePrefix and addPrefix in memory
	state Standalone<VectorRef<KeyValueRef>> newKVs;
	for (int i = 0; i < oldData.size(); ++i) {
		Key newKey(oldData[i].key);
		TraceEvent(SevFRTestInfo, "TransformDatabaseContents")
		    .detail("Keys", oldData.size())
		    .detail("Index", i)
		    .detail("GetKey", oldData[i].key)
		    .detail("GetValue", oldData[i].value);
		if (newKey.size() < removePrefix.size()) { // If true, must check why.
			TraceEvent(SevError, "TransformDatabaseContents")
			    .detail("Key", newKey)
			    .detail("RemovePrefix", removePrefix);
			continue;
		}
		newKey = newKey.removePrefix(removePrefix).withPrefix(addPrefix);
		newKVs.push_back_deep(newKVs.arena(), KeyValueRef(newKey.contents(), oldData[i].value));
		TraceEvent(SevFRTestInfo, "TransformDatabaseContents")
		    .detail("Keys", newKVs.size())
		    .detail("Index", i)
		    .detail("NewKey", newKVs.back().key)
		    .detail("NewValue", newKVs.back().value);
	}

	state Standalone<VectorRef<KeyRangeRef>> backupRanges; // dest. ranges
	for (auto& range : restoreRanges) {
		KeyRange tmpRange = range;
		backupRanges.push_back_deep(backupRanges.arena(), tmpRange.removePrefix(removePrefix).withPrefix(addPrefix));
	}

	// Clear the transformed data (original data with removePrefix and addPrefix) in restoreRanges
	wait(runRYWTransaction(cx, [=](Reference<ReadYourWritesTransaction> tr) -> Future<Void> {
		tr->setOption(FDBTransactionOptions::ACCESS_SYSTEM_KEYS);
		tr->setOption(FDBTransactionOptions::LOCK_AWARE);
		for (int i = 0; i < restoreRanges.size(); i++) {
			TraceEvent(SevFRTestInfo, "TransformDatabaseContents")
			    .detail("ClearRestoreRange", restoreRanges[i])
			    .detail("ClearBackupRange", backupRanges[i]);
			tr->clear(restoreRanges[i]); // Clear the range.removePrefix().withPrefix()
			tr->clear(backupRanges[i]);
		}
		return Void();
	}));

	// Sanity check to ensure no data in the ranges
	tr.reset();
	loop {
		try {
			tr.setOption(FDBTransactionOptions::ACCESS_SYSTEM_KEYS);
			tr.setOption(FDBTransactionOptions::LOCK_AWARE);
			RangeResult emptyData = wait(tr.getRange(normalKeys, CLIENT_KNOBS->TOO_MANY));
			for (int i = 0; i < emptyData.size(); ++i) {
				TraceEvent(SevError, "ExpectEmptyData")
				    .detail("Index", i)
				    .detail("Key", emptyData[i].key)
				    .detail("Value", emptyData[i].value);
			}
			break;
		} catch (Error& e) {
			wait(tr.onError(e));
		}
	}

	// Write transformed KVs (i.e., kv backup took) back to DB
	state std::vector<Future<Void>> fwrites;
	loop {
		try {
			state int begin = 0;
			state int len = 0;
			while (begin < newKVs.size()) {
				len = std::min(100, newKVs.size() - begin);
				fwrites.push_back(writeKVs(cx, newKVs, begin, begin + len));
				begin = begin + len;
			}
			wait(waitForAll(fwrites));
			break;
		} catch (Error& e) {
			TraceEvent(SevError, "FastRestoreWorkloadTransformDatabaseContentsUnexpectedErrorOnWriteKVs").error(e);
			wait(tr.onError(e));
		}
	}

	// Sanity check
	tr.reset();
	loop {
		try {
			tr.setOption(FDBTransactionOptions::ACCESS_SYSTEM_KEYS);
			tr.setOption(FDBTransactionOptions::LOCK_AWARE);
			RangeResult allData = wait(tr.getRange(normalKeys, CLIENT_KNOBS->TOO_MANY));
			TraceEvent(SevFRTestInfo, "SanityCheckData").detail("Size", allData.size());
			for (int i = 0; i < allData.size(); ++i) {
				std::pair<bool, bool> backupRestoreValid = insideValidRange(allData[i], restoreRanges, backupRanges);
				TraceEvent(backupRestoreValid.first ? SevFRTestInfo : SevError, "SanityCheckData")
				    .detail("Index", i)
				    .detail("Key", allData[i].key)
				    .detail("Value", allData[i].value)
				    .detail("InsideBackupRange", backupRestoreValid.first)
				    .detail("InsideRestoreRange", backupRestoreValid.second);
			}
			break;
		} catch (Error& e) {
			wait(tr.onError(e));
		}
	}

	TraceEvent("FastRestoreWorkloadTransformDatabaseContentsFinish")
	    .detail("AddPrefix", addPrefix)
	    .detail("RemovePrefix", removePrefix);

	return Void();
}

// addPrefix and removePrefix are the options used in the restore request:
// every backup key applied removePrefix and addPrefix in restore;
// transformRestoredDatabase actor will revert it by remove addPrefix and add removePrefix.
ACTOR Future<Void> transformRestoredDatabase(Database cx,
                                             Standalone<VectorRef<KeyRangeRef>> backupRanges,
                                             Key addPrefix,
                                             Key removePrefix) {
	try {
		Standalone<VectorRef<KeyRangeRef>> restoreRanges;
		for (int i = 0; i < backupRanges.size(); ++i) {
			KeyRange range(backupRanges[i]);
			Key begin = range.begin.removePrefix(removePrefix).withPrefix(addPrefix);
			Key end = range.end.removePrefix(removePrefix).withPrefix(addPrefix);
			TraceEvent("FastRestoreTransformRestoredDatabase")
			    .detail("From", KeyRangeRef(begin.contents(), end.contents()))
			    .detail("To", range);
			restoreRanges.push_back_deep(restoreRanges.arena(), KeyRangeRef(begin.contents(), end.contents()));
		}
		wait(transformDatabaseContents(cx, removePrefix, addPrefix, restoreRanges));
	} catch (Error& e) {
		TraceEvent(SevError, "FastRestoreTransformRestoredDatabaseUnexpectedError").error(e);
		throw;
	}

	return Void();
}

void simulateBlobFailure() {
	if (BUGGIFY && deterministicRandom()->random01() < 0.01) { // Simulate blob failures
		double i = deterministicRandom()->random01();
		if (i < 0.5) {
			throw http_request_failed();
		} else if (i < 0.7) {
			throw connection_failed();
		} else if (i < 0.8) {
			throw timed_out();
		} else if (i < 0.9) {
			throw lookup_failed();
		}
	}
}<|MERGE_RESOLUTION|>--- conflicted
+++ resolved
@@ -4154,11 +4154,6 @@
 		// First version for which log data should be applied
 		Params.firstVersion().set(task, beginVersion);
 
-<<<<<<< HEAD
-		if (!CLIENT_KNOBS->RESTORE_IGNORE_LOG_FILES) {
-			for (const LogFile& f : restorable.get().logs) {
-				files.push_back({ f.beginVersion, f.fileName, false, f.blockSize, f.fileSize, f.endVersion });
-=======
 		tr->reset();
 		loop {
 			try {
@@ -4169,7 +4164,6 @@
 				break;
 			} catch (Error& e) {
 				wait(tr->onError(e));
->>>>>>> 15370192
 			}
 		}
 
